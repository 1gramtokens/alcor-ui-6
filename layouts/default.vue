<template lang="pug">
div
  AlcorLoading
  ResourcesModal
  ModalsDialog
  .layout.alcor-inner(
    :class='$route.name == "trade-index-id" ? "is-market" : ""',
    ref='top'
  )
    nav.nav(v-if='!isMobile')
      .nav-side.nav-left
        nuxt-link(to='/')
          img.logo(
            v-if='$colorMode.value == "light"',
            src='~/assets/logos/alcorblack.svg',
            height='44'
          )
          img.logo(
            v-else='',
            height='44',
            src='~/assets/logos/alcorwhite.svg',
            alt=''
          )
        ul.nav-items
          li(v-for='item in menuItems', :key='item.index')
            AlcorLink.item(
              :to='item.index',
              flat,
              :class='{ active: isActive(item.index) }'
            )
              | {{ item.name }}
      .nav-side.nav-right
        ConnectNav
    .menu-and-menu-header(v-else)
      .menu-header
        .logo
          nuxt-link(to='/')
            img.logo(
              v-if='$colorMode.value == "light"',
              src='~/assets/logos/alcorblack.svg',
              height='34'
            )
            img.logo(
              v-else='',
              height='34',
              src='~/assets/logos/alcorwhite.svg',
              alt=''
            )
        AlcorButton(@click='openMenu', :icononlyalt='true')
          i.el-icon-more
        nav(:class='["menu", { menuActive }]')
          .logo
            img(
              v-if='$colorMode.value == "light"',
              src='~/assets/logos/alcorblack.svg',
              height='50'
            )
            img(
              v-else='',
              height='50',
              src='~/assets/logos/alcorwhite.svg',
              alt=''
            )
          ul.menu-items
            li(v-for='item in menuItems', :key='item.index')
              AlcorLink.item(:to='item.index', flat='')
                | {{ item.name }}
        .menu-underlay(@click='closeMenu', v-if='menuActive')
      .fixed-menu
        ConnectNav

    .main
      nuxt
    FooterBlock
</template>

<script>
import { mapGetters } from 'vuex'

import config from '~/config'

import ModalsDialog from '~/components/modals/ModalsDialog'
// import ChainSelect from '~/components/elements/ChainSelect'
import Footer from '~/components/footer/Footer'
import AlcorButton from '~/components/AlcorButton'
import AlcorLink from '~/components/AlcorLink'
import ConnectNav from '~/components/layout/ConnectNav.vue'
import AlcorLoading from '~/components/AlcorLoading.vue'
import ResourcesModal from '~/components/modals/Resources.vue'

export default {
  components: {
    ModalsDialog,
    // ChainSelect,
    FooterBlock: Footer,
    AlcorLink,
    AlcorButton,
    ConnectNav,
    AlcorLoading,
    ResourcesModal,
  },

  data() {
    return {
      netError: false,

      networks: [],
      current_chain: '',

      app_name: config.APP_NAME,

      menuActive: false,
    }
  },

  computed: {
    ...mapGetters(['user']),

    menuItems() {
      const items = []

      if (
        ['eos', 'wax', 'jungle', 'telos', 'local'].includes(
          this.$store.state.network.name
        )
      ) {
        items.push({ index: '/swap', name: 'Swap' })
      }

      items.push({ index: '/markets', name: 'Markets' })

      //if (['eos'].includes(this.$store.state.network.name)) {
      //  items.push({ index: '/swap', name: 'Swap' })
      //}

      items.push({ index: '/otc', name: 'OTC' })

      if (['wax', 'eos', 'telos'].includes(this.$store.state.network.name)) {
        items.push({ index: '/nft-market', name: 'NFT' })
      }

      //items.push({ index: '/about', name: 'About' })

      items.push({ index: '/wallet', name: 'Wallet' })

      items.push({ index: '/docs', name: 'Docs' })

      return items
    },

    payForUser: {
      get() {
        return this.$store.state.chain.payForUser
      },

      set(value) {
        this.$store.commit('chain/setPayForUser', value)
      },
    },
  },

  watch: {
    $route() {
      this.closeMenu()
    },
  },

  async mounted() {
    this.current_chain = this.$store.state.network.name

    try {
      await this.$rpc.get_info()
    } catch (e) {
      this.netError = true
      console.log('Net error', e)
    }
  },

  methods: {
    isActive(index) {
      const { path } = this.$route

      if (path.includes('trade') || path.includes('/market')) {
        return index == '/markets'
      }

      return path.includes(index)
    },

    async logout() {
      await this.$store.dispatch('chain/logout')
    },

    openMenu() {
      this.menuActive = true
    },

    closeMenu() {
      this.menuActive = false
    },
  },
}
</script>

<style scoped lang="scss">
.layout {
  background: var(--background-color-base);
}
<<<<<<< HEAD
=======
.is-market {
  max-width: 100%;
  .main .row {
    margin: 0 !important;
    padding: 0 !important;
  }
}
>>>>>>> ff83011f
.nav {
  display: flex;
  align-items: center;
  justify-content: space-between;
  padding: 12px 0;
  .nav-side {
    display: flex;
    align-items: center;
  }
}

.is-market {
  max-width: 100%;
  padding: 0px;

  .nav {
    padding: 12px 20px;
  }
}
.nav-items {
  list-style: none;
  margin: 0;
  padding: 0;
  margin-left: 14px;
  display: flex;
  .item {
    padding: 4px 14px;
    margin-right: 4px;
    &.active {
      background: var(--btn-active);
      color: var(--text-default) !important;
    }
  }
}
.nav-right {
  .network-selection {
    cursor: pointer;
    display: flex;
    align-items: center;
    padding: 4px 14px;
    color: var(--text-default);
    span {
      margin-right: 4px;
    }
  }
  .connect-button {
    margin: 0 4px;
  }
}
.d-item {
  display: flex;
  text-align: center;
  padding: 4px 12px;
  min-width: 150px;
  color: var(--text-default);
  cursor: pointer;
  &:hover {
    background: var(--hover);
  }
}

.menu-header {
  display: flex;
  justify-content: space-between;
  align-items: center;
  padding: 8px;
}
.menu {
  position: fixed;
  top: 0;
  right: 0;
}
.menu-underlay {
  position: fixed;
  right: 0;
  top: 0;
  height: 100%;
  width: 100%;
  background: black;
  opacity: 0.5;
  z-index: 238;
}
.menu {
  position: fixed;
  right: -280px;
  top: 0;
  height: 100%;
  width: 260px;
  background: var(--background-color-base);
  z-index: 240;
  box-shadow: 0px 0px 14px 0px rgba(black, 0.4);
  transition: all 0.4s;
  overflow-y: auto;
  .logo {
    padding: 20px 0;
    display: flex;
    align-items: center;
    justify-content: center;
  }
}
.menu-items {
  display: flex;
  flex-direction: column;
  .item {
    padding: 4px 14px;
    margin: 2px 8px;
    display: flex;
    &.active {
      background: #161617;
      color: #f2f2f2 !important;
    }
  }
}
.menuActive {
  right: 0px;
}
.fixed-menu {
  background: var(--background-color-base);
  position: fixed;
  box-shadow: 0 0 10px rgba(black, 0.4);
  bottom: 0;
  left: 0;
  width: 100%;
  padding: 8px;
  z-index: 230;
}
@media only screen and (max-width: 800px) {
  .layout {
    // TODO: something is causeing horizontal overflow I don't know what - Saeed
    padding: 0 8px;
  }
}
</style>

<style lang="scss">
// global - crashes in main.scss
a {
  text-decoration: none !important;
}
ul {
  list-style: none;
  margin: 0;
  padding: 0;
}
.always-dark {
  background: var(--btn-active) !important;
  color: #f2f2f2 !important;
}
.el-dropdown-menu {
  background: var(--bg-big-card);
  border: 1px solid var(--bg-big-card);
  border-radius: var(--radius-2);
}
.el-popper[x-placement^='bottom'] .popper__arrow::after,
.el-popper[x-placement^='top'] .popper__arrow::after {
  border-bottom-color: var(--bg-big-card);
  border-top-color: var(--bg-big-card);
}
.el-dropdown-selfdefine {
  font-size: 1rem;
  color: var(--text-default);
}
.top-menu {
  .logo {
    height: 4em;
  }

  .chain-select {
    width: 130px;
  }

  .scatter-button {
    z-index: 1;
    position: absolute;
    right: 0;
  }

  .logo-text {
    font-size: 3em;
    font-family: sans-serif;
    font-weight: 100;
  }

  .el-menu-item {
    display: flex;
    align-items: center;
    padding: 0 16px;
  }

  .el-menu-item:first-child {
    padding-left: 0px;
  }

  h1.lead {
    font-size: 1.2rem;
  }

  @media only screen and (max-width: 600px) {
    .logo {
      height: 35px;
    }
  }

  .market-row {
    display: flex;
    align-items: center;

    padding: 7px 10px;
    border-top: outset;
    border-width: thin;
  }

  @media only screen and (max-width: 600px) {
    .el-dialog,
    .el-message-box,
    .el-notification {
      width: 95%;
    }

    .el-menu--horizontal .el-menu-item {
      height: 40px;
      line-height: 40px;
    }
  }

  .el-menu.el-menu--horizontal {
    border-bottom: none;
  }
}

.mobile-bottom {
  padding: 6px;
  background: var(--background-color-base);
  box-shadow: 0px 2px 5px #888, 0px 0px 0px #888;

  .login {
    .el-button--small {
      padding: 9px 8px;
    }

    .el-select .el-input__inner {
      padding: 0px;
    }
  }
}
</style><|MERGE_RESOLUTION|>--- conflicted
+++ resolved
@@ -206,16 +206,6 @@
 .layout {
   background: var(--background-color-base);
 }
-<<<<<<< HEAD
-=======
-.is-market {
-  max-width: 100%;
-  .main .row {
-    margin: 0 !important;
-    padding: 0 !important;
-  }
-}
->>>>>>> ff83011f
 .nav {
   display: flex;
   align-items: center;
