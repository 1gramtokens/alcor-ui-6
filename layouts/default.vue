<template lang="pug">
.alcor-inner(:class="{ 'full-width': fullWidth }")
<<<<<<< HEAD
  top-nav(:class="{ 'alcor-inner': $route.name == `index___${$i18n.locale}` }")
=======
  top-nav(:class="{ 'alcor-inner': $route.name == 'index___ru' || $route.name == 'index___en' }")
>>>>>>> 70ae23fe

  AlcorLoading
  ResourcesModal
  ModalsDialog

  .main
    nuxt
  FooterBlock
</template>

<script>
import config from '~/config'

import TopNav from '~/components/layout/TopNav'
import ModalsDialog from '~/components/modals/ModalsDialog'
import ChainSelect from '~/components/elements/ChainSelect'
import Footer from '~/components/footer/Footer'
import AlcorButton from '~/components/AlcorButton'
import AlcorLink from '~/components/AlcorLink'
import ConnectNav from '~/components/layout/ConnectNav.vue'
import AlcorLoading from '~/components/AlcorLoading.vue'
import ResourcesModal from '~/components/modals/Resources.vue'

export default {
  components: {
    ModalsDialog,
    ChainSelect,
    FooterBlock: Footer,
    AlcorLink,
    AlcorButton,
    ConnectNav,
    AlcorLoading,
    ResourcesModal,
    TopNav
  },

  data() {
    return {
      netError: false,
      app_name: config.APP_NAME,
      menuActive: false,
    }
  },

  computed: {
    fullWidth() {
      // Full with for this pages
      const tradeLocales = this.$i18n.locales.map(({ code }) => `trade-index-id___${code}`)
      return [...tradeLocales, 'index___ru', 'index___en'].includes(this.$route.name)
    },

    menuItems() {
      const items = []

      if (
        ['eos', 'wax', 'jungle', 'telos', 'local'].includes(
          this.$store.state.network.name
        )
      ) {
        items.push({ index: '/swap', name: 'Swap' })
      }

      items.push({ index: '/markets', name: 'Markets' })

      items.push({ index: '/otc', name: 'OTC' })

      if (['wax', 'eos', 'telos'].includes(this.$store.state.network.name)) {
        items.push({ index: '/nft-market', name: 'NFT' })
      }

      items.push({ index: '/wallet', name: 'Wallet' })
      items.push({ index: '/docs', name: 'Docs' })

      return items
    }
  },

  watch: {
    $route() {
      this.closeMenu()
    },
  },

  async mounted() {
    try {
      await this.$rpc.get_info()
    } catch (e) {
      this.netError = true
      console.log('Net error', e)
    }

    if (!document.querySelector('html').getAttribute('trade-theme')) {
      if (!window.localStorage.getItem('trade-theme')) window.localStorage.setItem('trade-theme', 'default')
      document.querySelector('html').setAttribute('trade-theme', window.localStorage.getItem('trade-theme'))
      this.$store.commit(
        'settings/setTradeColor',
        window.localStorage.getItem('trade-theme')
      )
    }
  },

  methods: {
    isActive(index) {
      const { path } = this.$route

      if (path.includes('trade') || path.includes('/market')) {
        return index == '/markets'
      }

      return path.includes(index)
    },

    async logout() {
      await this.$store.dispatch('chain/logout')
    },

    openMenu() {
      this.menuActive = true
    },

    closeMenu() {
      this.menuActive = false
    },

    changeChain(chain) {
      // TODO Move to config: APP_DOMAIN
      const location =
        chain == 'wax'
          ? 'https://alcor.exchange/'
          : `https://${chain}.alcor.exchange/`

      this.loading = true
      window.location = location + window.location.pathname.split('/')[1] || ''
    }
  }
}
</script>

<style scoped lang="scss">
.mobile-chain-select {
  display: flex;
  align-items: center;
  margin-left: auto;
  margin-right: 10px;
}

.nav {
  display: flex;
  align-items: center;
  justify-content: space-between;
  padding: 12px 0;

  .nav-side {
    display: flex;
    align-items: center;
  }
}

.full-width {
  max-width: 1920px;
  padding: 0px;

  .nav {
    padding: 12px 20px;
  }
}

.nav-items {
  list-style: none;
  margin: 0;
  padding: 0;
  margin-left: 14px;
  display: flex;

  .item {
    padding: 4px 14px;
    margin-right: 4px;

    &.active {
      background: var(--btn-active);
      color: var(--text-default) !important;
    }
  }
}

.menu-header {
  display: flex;
  //justify-content: space-between;
  align-items: center;
  padding: 8px;
}

.menu {
  position: fixed;
  top: 0;
  right: 0;
}

.menu-underlay {
  position: fixed;
  right: 0;
  top: 0;
  height: 100%;
  width: 100%;
  background: black;
  opacity: 0.5;
  z-index: 238;
}

.menu {
  position: fixed;
  right: -280px;
  top: 0;
  height: 100%;
  width: 260px;
  background: var(--background-color-base);
  z-index: 240;
  box-shadow: 0px 0px 14px 0px rgba(black, 0.4);
  transition: all 0.4s;
  overflow-y: auto;

  .logo {
    padding: 20px 0;
    display: flex;
    align-items: center;
    justify-content: center;
  }
}

.menu-items {
  display: flex;
  flex-direction: column;

  .item {
    padding: 4px 14px;
    margin: 2px 8px;
    display: flex;

    &.active {
      background: #161617;
      color: #f2f2f2 !important;
    }
  }
}

.menuActive {
  right: 0px;
}

.fixed-menu {
  background: var(--background-color-base);
  position: fixed;
  bottom: 0;
  left: 0;
  width: 100%;
  padding: 4px 16px;
  z-index: 230;
}
</style>

<style lang="scss">
// global - crashes in main.scss
a {
  text-decoration: none !important;
}

ul {
  list-style: none;
  margin: 0;
  padding: 0;
}

.always-dark {
  background: var(--btn-active) !important;
  color: #f2f2f2 !important;
}

.el-dropdown-menu {
  background: var(--bg-big-card);
  border: 1px solid var(--bg-big-card);
  border-radius: var(--radius-2);
}

.el-popper[x-placement^='bottom'] .popper__arrow::after,
.el-popper[x-placement^='top'] .popper__arrow::after {
  border-bottom-color: var(--bg-big-card);
  border-top-color: var(--bg-big-card);
}

.el-dropdown-selfdefine {
  font-size: 1rem;
  color: var(--text-default);
}

.top-menu {
  .logo {
    height: 4em;
  }

  .chain-select {
    width: 130px;
  }

  .scatter-button {
    z-index: 1;
    position: absolute;
    right: 0;
  }

  .logo-text {
    font-size: 3em;
    font-family: sans-serif;
    font-weight: 100;
  }

  .el-menu-item {
    display: flex;
    align-items: center;
    padding: 0 16px;
  }

  .el-menu-item:first-child {
    padding-left: 0px;
  }

  h1.lead {
    font-size: 1.2rem;
  }

  @media only screen and (max-width: 600px) {
    .logo {
      height: 35px;
    }
  }

  .market-row {
    display: flex;
    align-items: center;

    padding: 7px 10px;
    border-top: outset;
    border-width: thin;
  }

  @media only screen and (max-width: 600px) {

    .el-dialog,
    .el-message-box,
    .el-notification {
      width: 95%;
    }

    .el-menu--horizontal .el-menu-item {
      height: 40px;
      line-height: 40px;
    }
  }

  .el-menu.el-menu--horizontal {
    border-bottom: none;
  }
}

.mobile-bottom {
  padding: 6px;
  background: var(--background-color-base);
  box-shadow: 0px 2px 5px #888, 0px 0px 0px #888;

  .login {
    .el-button--small {
      padding: 9px 8px;
    }

    .el-select .el-input__inner {
      padding: 0px;
    }
  }
}
</style><|MERGE_RESOLUTION|>--- conflicted
+++ resolved
@@ -1,10 +1,6 @@
 <template lang="pug">
 .alcor-inner(:class="{ 'full-width': fullWidth }")
-<<<<<<< HEAD
   top-nav(:class="{ 'alcor-inner': $route.name == `index___${$i18n.locale}` }")
-=======
-  top-nav(:class="{ 'alcor-inner': $route.name == 'index___ru' || $route.name == 'index___en' }")
->>>>>>> 70ae23fe
 
   AlcorLoading
   ResourcesModal
