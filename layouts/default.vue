--- conflicted
+++ resolved
@@ -31,36 +31,11 @@
                 el-dropdown-item
                   el-button(size="mini" type="info" plain @click="logout").w-100 logout
 
-<<<<<<< HEAD
-        //li.el-menu-item
-          //no-ssr
-          gh-btns-star(slug="avral/alcor-ui" show-count).d-none.d-lg-block
-
-        li.el-menu-item(v-if="user").scatter-button
-          el-dropdown(size='medium', split-button='' :hide-on-click="false" trigger="click")
-            //a(:href="monitorAccount($store.state.user.name)" target="_blank") {{ $store.state.user.name }}
-            | {{ $store.state.user.name }}
-            el-dropdown-menu(slot='dropdown')
-              el-dropdown-item(v-if="network.name == 'eos'")
-                .row
-                  .col
-                    img(src="~/assets/logos/greymassfuel.png" height="30")
-                .row
-                  .col
-                    el-switch(v-model='payForUser' inactive-text=' Free CPU')
-                hr
-              el-dropdown-item
-                el-button(size="mini" type="info" plain @click="logout").w-100 logout
-
-        li.el-menu-item.scatter-button(v-else)
-          el-button(@click="$store.dispatch('modal/login')" type="primary" size="small") Connect wallet
-=======
           el-button(v-else @click="$store.dispatch('modal/login')" type="primary" size="small") Connect wallet
 
           .ml-3
             el-button(v-if="theme == 'dark'" icon="el-icon-sunny" circle size="small" @click="$store.dispatch('toggleTheme')")
             el-button(v-else icon="el-icon-moon" circle size="small" @click="$store.dispatch('toggleTheme')")
->>>>>>> 187b2b1a
 
     .col(v-else)
       .row
@@ -198,7 +173,6 @@
 
   mounted() {
     this.$store.dispatch('checkIsMobile')
-    this.getVersion()
   },
 
   async created() {
@@ -215,7 +189,7 @@
   methods: {
     async logout() {
       await this.$store.dispatch('chain/logout')
-    },
+    }
   },
 
   head () {
