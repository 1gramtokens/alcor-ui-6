<<<<<<< HEAD
<template lang="pug">
.mb-5.mt-2(:class="$route.name == 'trade-index-id' ? 'container-fluid' : 'container'" ref="top").top-menu
  ModalsDialog
  .row.mb-2
    .col(v-if="!isMobile")
      .d-flex
        el-menu(router, :default-active="activeLink", mode='horizontal')
          el-menu-item(index="/")
            img(v-if="$store.state.theme == 'light'" src="~/assets/logos/alcorblack.svg").logo
            img(v-else src="~/assets/logos/alcorwhite.svg").logo

          // Menu items
          el-menu-item(v-for= "item in menuItems" :index="item.index") {{ item.name }}

        .d-flex.align-items-center.ml-auto
          chain-select(:current_chain="current_chain").mr-4

          div(v-if="user")
            el-dropdown(size='small', split-button='' :hide-on-click="false" trigger="click")
              //a(:href="monitorAccount($store.state.user.name)" target="_blank") {{ $store.state.user.name }}
              | {{ $store.state.user.name }}
              el-dropdown-menu(slot='dropdown')
                el-dropdown-item(v-if="network.name == 'eos'")
                  .row
                    .col
                      img(src="~/assets/logos/greymassfuel.png" height="30")
                  .row
                    .col
                      el-switch(v-model='payForUser' inactive-text=' Free CPU')
                  hr
                el-dropdown-item
                  el-button(size="mini" type="info" plain @click="logout").w-100 logout

          el-button(v-else @click="$store.dispatch('modal/login')" size="small") Connect wallet

          .ml-3
            el-button(v-if="theme == 'dark'" icon="el-icon-sunny" circle size="small" @click="$store.dispatch('toggleTheme')")
            el-button(v-else icon="el-icon-moon" circle size="small" @click="$store.dispatch('toggleTheme')")

    .col(v-else)
      .row
        .col-md-5.mb-1
          .d-flex.align-items-center
            nuxt-link(to="/")
              img(v-if="$store.state.theme == 'light'" src="~/assets/logos/alcorblack.svg" height="55").logo
              img(v-else src="~/assets/logos/alcorwhite.svg").logo

            el-button(size="small" type="text").ml-auto
              img(src="/telegram.png" height="30").mr-2
              a.a-reset(href="https://t.me/alcorexchange" target="_blank") Join Telegram chat!

      .row
        .col
          .row
            .col
              el-menu(router, :default-active="activeLink", mode='horizontal')
                // Menu items
                el-menu-item(v-for= "item in menuItems" :index="item.index") {{ item.name }}

      .fixed-bottom.mobile-bottom
        .row
          .col
            .d-flex.justify-content-around
              .pr-0.login
                el-dropdown(size='small', split-button='' :hide-on-click="false" trigger="click" v-if="user")
                  a(:href="monitorAccount($store.state.user.name)" target="_blank") {{ $store.state.user.name }}
                  //| {{ $store.state.user.name }}
                  el-dropdown-menu(slot='dropdown')
                    el-dropdown-item(v-if="network.name == 'eos'")
                      .row
                        .col
                          img(src="~/assets/logos/greymassfuel.png" height="30")
                      .row
                        .col
                          el-switch(v-model='payForUser' inactive-text=' Free CPU')
                        hr

                    el-dropdown-item
                      el-button(size="mini" type="info" plain @click="logout").w-100 logout

                el-button(v-else @click="$store.dispatch('modal/login')" type="primary" size="small") Connect wallet

              .chain-select
                chain-select(:current_chain="current_chain")

              .p-0
                el-button(v-if="theme == 'dark'" icon="el-icon-sunny" circle size="small" @click="$store.dispatch('toggleTheme')")
                el-button(v-else icon="el-icon-moon" circle size="small" @click="$store.dispatch('toggleTheme')")
  nuxt

  FooterBlock

=======
<template>
  <div>
    <ModalsDialog />
    <div class="layout">
      <nav class="nav" v-if="!isMobile">
        <div class="nav-side nav-left">
          <nuxt-link to="/">
            <img
              v-if="$store.state.theme == 'light'"
              src="~/assets/logos/alcorblack.svg"
              height="44"
              class="logo"
            />
            <img
              v-else
              class="logo"
              height="44"
              src="~/assets/logos/alcorwhite.svg"
              alt=""
            />
          </nuxt-link>
          <ul class="nav-items">
            <li v-for="item in menuItems" :key="item.index">
              <AlcorLink :to="item.index" flat class="item">
                {{ item.name }}
              </AlcorLink>
            </li>
          </ul>
        </div>
        <div class="nav-side nav-right">
          <ConnectNav />
        </div>
      </nav>
      <div class="menu-and-menu-header" v-else>
        <div class="menu-header">
          <div class="logo">
            <nuxt-link to="/">
              <img
                v-if="$store.state.theme == 'light'"
                src="~/assets/logos/alcorblack.svg"
                height="34"
                class="logo"/>
              <img
                v-else
                class="logo"
                height="34"
                src="~/assets/logos/alcorwhite.svg"
                alt=""
            /></nuxt-link>
          </div>
          <AlcorButton
            class="always-dark"
            @click="openMenu"
            :iconOnlyAlt="true"
          >
            <i class="el-icon-more"></i>
          </AlcorButton>
          <nav :class="['menu', { menuActive }]">
            <div class="logo">
              <img
                v-if="$store.state.theme == 'light'"
                src="~/assets/logos/alcorblack.svg"
                height="50"
              />
              <img
                v-else
                height="50"
                src="~/assets/logos/alcorwhite.svg"
                alt=""
              />
            </div>
            <ul class="menu-items">
              <li v-for="item in menuItems" :key="item.index">
                <AlcorLink :to="item.index" flat class="item">
                  {{ item.name }}
                </AlcorLink>
              </li>
            </ul>
          </nav>
          <div class="menu-underlay" @click="closeMenu" v-if="menuActive"></div>
        </div>
        <div class="fixed-menu">
          <ConnectNav />
        </div>
      </div>
      <div class="main">
        <Nuxt />
      </div>
      <FooterBlock />
    </div>
  </div>
>>>>>>> 1a4e53c6
</template>

<script>
import { mapGetters, mapState } from 'vuex'

import config from '~/config'

import ModalsDialog from '~/components/modals/ModalsDialog'
import ChainSelect from '~/components/elements/ChainSelect'
import Footer from '~/components/footer/Footer'
import AlcorButton from '~/components/AlcorButton'
import AlcorLink from '~/components/AlcorLink'
import ConnectNav from '~/components/layout/ConnectNav.vue'

export default {
  components: {
    ModalsDialog,
    // ChainSelect,
    FooterBlock: Footer,
    AlcorLink,
    AlcorButton,
    ConnectNav
  },

  data() {
    return {
      netError: false,

      networks: [],
      current_chain: '',

      app_name: config.APP_NAME,

      menuActive: false
    }
  },

  computed: {
    ...mapGetters(['user']),
    ...mapState(['network', 'theme']),

    menuItems() {
      const items = []

      if (['eos', 'wax', 'jungle'].includes(this.$store.state.network.name)) {
        items.push({ index: '/swap', name: 'Swap' })
      }

      items.push({ index: '/markets', name: 'Markets' })

      //if (['eos'].includes(this.$store.state.network.name)) {
      //  items.push({ index: '/swap', name: 'Swap' })
      //}

      items.push({ index: '/otc', name: 'OTC' })

      if (['wax', 'eos', 'telos'].includes(this.$store.state.network.name)) {
        items.push({ index: '/nft-market', name: 'NFT' })
      }

      //items.push({ index: '/about', name: 'About' })

      items.push({ index: '/wallet/tokens', name: 'Wallet' })

      items.push({ index: '/docs', name: 'Docs' })

      return items
    },

    payForUser: {
      get() {
        return this.$store.state.chain.payForUser
      },

      set(value) {
        this.$store.commit('chain/setPayForUser', value)
      }
    },

    activeLink() {
      if (!this.$route) return

      const paths = this.$route.path.split('/')

      if (paths.includes('trade')) {
        return '/markets'
      } else if (paths.length > 2) {
        return '/' + paths[1]
      } else {
        return this.$route.path
      }
    }
  },

  mounted() {
    this.$store.dispatch('checkIsMobile')
  },

  async created() {
    this.current_chain = this.$store.state.network.name

    try {
      await this.$store.getters['api/rpc'].get_info()
    } catch (e) {
      this.netError = true
      console.log('Net error', e)
    }
  },

  methods: {
    async logout() {
      await this.$store.dispatch('chain/logout')
    },
    openMenu() {
      this.menuActive = true
    },
    closeMenu() {
      this.menuActive = false
    }
  },

  watch: {
    $route() {
      this.closeMenu()
    }
  },

  head() {
    return {
      meta: [
        {
          hid: 'og:image',
          name: 'og:image',
          content: '/android-chrome-512x512.png'
        }
      ]
    }
  }
}
</script>

<style scoped lang="scss">
.layout {
  width: 100%;
  padding: 0 20px;
  max-width: 1200px;
  margin: auto;
  background: var(--background-color-base);
}
.nav {
  display: flex;
  align-items: center;
  justify-content: space-between;
  padding: 12px 0;
  .nav-side {
    display: flex;
    align-items: center;
  }
}
.nav-items {
  list-style: none;
  margin: 0;
  padding: 0;
  margin-left: 14px;
  display: flex;
  .item {
    padding: 4px 14px;
    margin-right: 4px;
    &.active {
      background: #161617;
      color: #f2f2f2 !important;
    }
  }
}
.nav-right {
  .network-selection {
    cursor: pointer;
    display: flex;
    align-items: center;
    padding: 4px 14px;
    color: var(--text-default);
    span {
      margin-right: 4px;
    }
  }
  .connect-button {
    margin: 0 4px;
  }
}
.d-item {
  display: flex;
  text-align: center;
  padding: 4px 12px;
  min-width: 150px;
  color: var(--text-default);
  cursor: pointer;
  &:hover {
    background: var(--hover);
  }
}

.menu-header {
  display: flex;
  justify-content: space-between;
  align-items: center;
  padding: 8px;
}
.menu {
  position: fixed;
  top: 0;
  right: 0;
}
.menu-underlay {
  position: fixed;
  right: 0;
  top: 0;
  height: 100%;
  width: 100%;
  background: black;
  opacity: 0.5;
  z-index: 238;
}
.menu {
  position: fixed;
  right: -280px;
  top: 0;
  height: 100%;
  width: 260px;
  background: var(--background-color-base);
  z-index: 240;
  box-shadow: 0px 0px 14px 0px rgba(black, 0.4);
  transition: all 0.4s;
  overflow-y: auto;
  .logo {
    padding: 20px 0;
    display: flex;
    align-items: center;
    justify-content: center;
  }
}
.menu-items {
  display: flex;
  flex-direction: column;
  .item {
    padding: 4px 14px;
    margin: 2px 8px;
    display: flex;
    &.active {
      background: #161617;
      color: #f2f2f2 !important;
    }
  }
}
.menuActive {
  right: 0px;
}
.fixed-menu {
  background: var(--background-color-base);
  position: fixed;
  box-shadow: 0 0 10px rgba(black, 0.4);
  bottom: 0;
  left: 0;
  width: 100%;
  padding: 8px;
  z-index: 230;
}
</style>

<style lang="scss">
// global - crashes in main.scss
a {
  text-decoration: none !important;
}
ul {
  list-style: none;
  margin: 0;
  padding: 0;
}
.always-dark {
  background: var(--btn-active) !important;
  color: #f2f2f2 !important;
}
.el-dropdown-menu {
  background: var(--bg-big-card);
  border: 1px solid var(--bg-big-card);
  border-radius: var(--radius-2);
}
.el-popper[x-placement^='bottom'] .popper__arrow::after,
.el-popper[x-placement^='top'] .popper__arrow::after {
  border-bottom-color: var(--bg-big-card);
  border-top-color: var(--bg-big-card);
}
.el-dropdown-selfdefine {
  font-size: 1rem;
  color: var(--text-default);
}
.top-menu {
  .logo {
    height: 4em;
  }

  .chain-select {
    width: 130px;
  }

  .scatter-button {
    z-index: 1;
    position: absolute;
    right: 0;
  }

  .logo-text {
    font-size: 3em;
    font-family: sans-serif;
    font-weight: 100;
  }

  .el-menu-item {
    display: flex;
    align-items: center;
    padding: 0 16px;
  }

  .el-menu-item:first-child {
    padding-left: 0px;
  }

  h1.lead {
    font-size: 1.2rem;
  }

  @media only screen and (max-width: 600px) {
    .logo {
      height: 35px;
    }
  }

  .market-row {
    display: flex;
    align-items: center;

    padding: 7px 10px;
    border-top: outset;
    border-width: thin;
  }

  @media only screen and (max-width: 600px) {
    .el-dialog,
    .el-message-box,
    .el-notification {
      width: 95%;
    }

    .el-menu--horizontal .el-menu-item {
      height: 40px;
      line-height: 40px;
    }
  }

  .el-menu.el-menu--horizontal {
    border-bottom: none;
  }
}

.mobile-bottom {
  padding: 6px;
  background: var(--background-color-base);
  box-shadow: 0px 2px 5px #888, 0px 0px 0px #888;

  .login {
    .el-button--small {
      padding: 9px 8px;
    }

    .el-select .el-input__inner {
      padding: 0px;
    }
  }
}
</style><|MERGE_RESOLUTION|>--- conflicted
+++ resolved
@@ -1,189 +1,40 @@
-<<<<<<< HEAD
 <template lang="pug">
-.mb-5.mt-2(:class="$route.name == 'trade-index-id' ? 'container-fluid' : 'container'" ref="top").top-menu
+div
   ModalsDialog
-  .row.mb-2
-    .col(v-if="!isMobile")
-      .d-flex
-        el-menu(router, :default-active="activeLink", mode='horizontal')
-          el-menu-item(index="/")
-            img(v-if="$store.state.theme == 'light'" src="~/assets/logos/alcorblack.svg").logo
-            img(v-else src="~/assets/logos/alcorwhite.svg").logo
-
-          // Menu items
-          el-menu-item(v-for= "item in menuItems" :index="item.index") {{ item.name }}
-
-        .d-flex.align-items-center.ml-auto
-          chain-select(:current_chain="current_chain").mr-4
-
-          div(v-if="user")
-            el-dropdown(size='small', split-button='' :hide-on-click="false" trigger="click")
-              //a(:href="monitorAccount($store.state.user.name)" target="_blank") {{ $store.state.user.name }}
-              | {{ $store.state.user.name }}
-              el-dropdown-menu(slot='dropdown')
-                el-dropdown-item(v-if="network.name == 'eos'")
-                  .row
-                    .col
-                      img(src="~/assets/logos/greymassfuel.png" height="30")
-                  .row
-                    .col
-                      el-switch(v-model='payForUser' inactive-text=' Free CPU')
-                  hr
-                el-dropdown-item
-                  el-button(size="mini" type="info" plain @click="logout").w-100 logout
-
-          el-button(v-else @click="$store.dispatch('modal/login')" size="small") Connect wallet
-
-          .ml-3
-            el-button(v-if="theme == 'dark'" icon="el-icon-sunny" circle size="small" @click="$store.dispatch('toggleTheme')")
-            el-button(v-else icon="el-icon-moon" circle size="small" @click="$store.dispatch('toggleTheme')")
-
-    .col(v-else)
-      .row
-        .col-md-5.mb-1
-          .d-flex.align-items-center
-            nuxt-link(to="/")
-              img(v-if="$store.state.theme == 'light'" src="~/assets/logos/alcorblack.svg" height="55").logo
-              img(v-else src="~/assets/logos/alcorwhite.svg").logo
-
-            el-button(size="small" type="text").ml-auto
-              img(src="/telegram.png" height="30").mr-2
-              a.a-reset(href="https://t.me/alcorexchange" target="_blank") Join Telegram chat!
-
-      .row
-        .col
-          .row
-            .col
-              el-menu(router, :default-active="activeLink", mode='horizontal')
-                // Menu items
-                el-menu-item(v-for= "item in menuItems" :index="item.index") {{ item.name }}
-
-      .fixed-bottom.mobile-bottom
-        .row
-          .col
-            .d-flex.justify-content-around
-              .pr-0.login
-                el-dropdown(size='small', split-button='' :hide-on-click="false" trigger="click" v-if="user")
-                  a(:href="monitorAccount($store.state.user.name)" target="_blank") {{ $store.state.user.name }}
-                  //| {{ $store.state.user.name }}
-                  el-dropdown-menu(slot='dropdown')
-                    el-dropdown-item(v-if="network.name == 'eos'")
-                      .row
-                        .col
-                          img(src="~/assets/logos/greymassfuel.png" height="30")
-                      .row
-                        .col
-                          el-switch(v-model='payForUser' inactive-text=' Free CPU')
-                        hr
-
-                    el-dropdown-item
-                      el-button(size="mini" type="info" plain @click="logout").w-100 logout
-
-                el-button(v-else @click="$store.dispatch('modal/login')" type="primary" size="small") Connect wallet
-
-              .chain-select
-                chain-select(:current_chain="current_chain")
-
-              .p-0
-                el-button(v-if="theme == 'dark'" icon="el-icon-sunny" circle size="small" @click="$store.dispatch('toggleTheme')")
-                el-button(v-else icon="el-icon-moon" circle size="small" @click="$store.dispatch('toggleTheme')")
-  nuxt
-
-  FooterBlock
-
-=======
-<template>
-  <div>
-    <ModalsDialog />
-    <div class="layout">
-      <nav class="nav" v-if="!isMobile">
-        <div class="nav-side nav-left">
-          <nuxt-link to="/">
-            <img
-              v-if="$store.state.theme == 'light'"
-              src="~/assets/logos/alcorblack.svg"
-              height="44"
-              class="logo"
-            />
-            <img
-              v-else
-              class="logo"
-              height="44"
-              src="~/assets/logos/alcorwhite.svg"
-              alt=""
-            />
-          </nuxt-link>
-          <ul class="nav-items">
-            <li v-for="item in menuItems" :key="item.index">
-              <AlcorLink :to="item.index" flat class="item">
-                {{ item.name }}
-              </AlcorLink>
-            </li>
-          </ul>
-        </div>
-        <div class="nav-side nav-right">
-          <ConnectNav />
-        </div>
-      </nav>
-      <div class="menu-and-menu-header" v-else>
-        <div class="menu-header">
-          <div class="logo">
-            <nuxt-link to="/">
-              <img
-                v-if="$store.state.theme == 'light'"
-                src="~/assets/logos/alcorblack.svg"
-                height="34"
-                class="logo"/>
-              <img
-                v-else
-                class="logo"
-                height="34"
-                src="~/assets/logos/alcorwhite.svg"
-                alt=""
-            /></nuxt-link>
-          </div>
-          <AlcorButton
-            class="always-dark"
-            @click="openMenu"
-            :iconOnlyAlt="true"
-          >
-            <i class="el-icon-more"></i>
-          </AlcorButton>
-          <nav :class="['menu', { menuActive }]">
-            <div class="logo">
-              <img
-                v-if="$store.state.theme == 'light'"
-                src="~/assets/logos/alcorblack.svg"
-                height="50"
-              />
-              <img
-                v-else
-                height="50"
-                src="~/assets/logos/alcorwhite.svg"
-                alt=""
-              />
-            </div>
-            <ul class="menu-items">
-              <li v-for="item in menuItems" :key="item.index">
-                <AlcorLink :to="item.index" flat class="item">
-                  {{ item.name }}
-                </AlcorLink>
-              </li>
-            </ul>
-          </nav>
-          <div class="menu-underlay" @click="closeMenu" v-if="menuActive"></div>
-        </div>
-        <div class="fixed-menu">
-          <ConnectNav />
-        </div>
-      </div>
-      <div class="main">
-        <Nuxt />
-      </div>
-      <FooterBlock />
-    </div>
-  </div>
->>>>>>> 1a4e53c6
+  .layout
+    nav.nav(v-if='!isMobile')
+      .nav-side.nav-left
+        nuxt-link(to='/')
+          img.logo(v-if="$store.state.theme == 'light'" src='~/assets/logos/alcorblack.svg' height='44')
+          img.logo(v-else='' height='44' src='~/assets/logos/alcorwhite.svg' alt='')
+        ul.nav-items
+          li(v-for='item in menuItems' :key='item.index')
+            AlcorLink.item(:to='item.index' flat :class="{ active: isActive(item.index) }")
+              | {{ item.name }}
+      .nav-side.nav-right
+        ConnectNav
+    .menu-and-menu-header(v-else)
+      .menu-header
+        .logo
+          nuxt-link(to='/')
+            img.logo(v-if="$store.state.theme == 'light'" src='~/assets/logos/alcorblack.svg' height='34')
+            img.logo(v-else='' height='34' src='~/assets/logos/alcorwhite.svg' alt='')
+        AlcorButton.always-dark(@click='openMenu' :icononlyalt='true')
+          i.el-icon-more
+        nav(:class="['menu', { menuActive }]")
+          .logo
+            img(v-if="$store.state.theme == 'light'" src='~/assets/logos/alcorblack.svg' height='50')
+            img(v-else='' height='50' src='~/assets/logos/alcorwhite.svg' alt='')
+          ul.menu-items
+            li(v-for='item in menuItems' :key='item.index')
+              AlcorLink.item(:to='item.index' flat='')
+                | {{ item.name }}
+        .menu-underlay(@click='closeMenu' v-if='menuActive')
+      .fixed-menu
+        ConnectNav
+    .main
+      nuxt
+    FooterBlock
 </template>
 
 <script>
@@ -263,19 +114,6 @@
       }
     },
 
-    activeLink() {
-      if (!this.$route) return
-
-      const paths = this.$route.path.split('/')
-
-      if (paths.includes('trade')) {
-        return '/markets'
-      } else if (paths.length > 2) {
-        return '/' + paths[1]
-      } else {
-        return this.$route.path
-      }
-    }
   },
 
   mounted() {
@@ -294,12 +132,24 @@
   },
 
   methods: {
+    isActive(index) {
+      const { path } = this.$route
+
+      if (path.includes('trade') || path.includes('/market')) {
+        return index == '/markets'
+      }
+
+      return path.includes(index)
+    },
+
     async logout() {
       await this.$store.dispatch('chain/logout')
     },
+
     openMenu() {
       this.menuActive = true
     },
+
     closeMenu() {
       this.menuActive = false
     }
