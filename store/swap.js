import { asset } from 'eos-common'
import { make256key } from '~/utils'
import { preparePair, get_second_tokens, get_all_tokens } from '~/utils/pools'

export const state = () => ({
  pairs: [],

  input: null,
  output: null,

  tab: 'Swap',

  withdraw_token: {
    amount: '',
    symbol: '',
    contract: '',
    precision: 0
  },

  stream: null,

  slippage: 0.1
})

export const mutations = {
  setPairs: (state, pairs) => state.pairs = pairs,
  setInput: (state, token) => state.input = token,
  setOutput: (state, token) => state.output = token,
  setTab: (state, tab) => state.tab = tab,
  setWithdrawToken: (state, token) => state.withdraw_token = token,
  setStream: (state, stream) => state.stream = stream,
<<<<<<< HEAD
  setSlippage: (state, slippage) => state.slippage = slippage,
=======
  setSlippage: (state, slippage) => state.slippage = slippage
>>>>>>> 0c50860f
}

export const actions = {
  async init({ state, commit, dispatch, rootState, getters }) {
    await dispatch('getPairs')

    if (!getters.current) {
      if (getters.pairs.length > 0) dispatch('setPair', getters.pairs[0].id)
      return
    }

    // Or, there was selected in inputs
    // Update after server input/output set (need precision)
    const tokens = get_all_tokens(getters.pairs)

    const input = tokens.filter(t => t.symbol == state.input.symbol && t.contract == state.input.contract)[0]
    const output = tokens.filter(t => t.symbol == state.output.symbol && t.contract == state.output.contract)[0] // can fail if no pairs

    if (input) commit('setInput', input)
    if (output) commit('setOutput', output)
  },

  startStream({ state, commit, dispatch, getters, rootState }) {
    const stream = setInterval(() => {
      if (!getters.current) return
      dispatch('updatePair', getters.current.id)
    }, 1000)

    commit('setStream', stream)
  },

  stopStream({ state, commit }) {
    if (state.stream) {
      clearInterval(state.stream)
      commit('setStream', null)
    }
  },

  setPair({ state, commit }, pair_id) {
    const pair = state.pairs.filter(p => p.id == pair_id)[0]

    if (!pair) return // TODO ERROR

    commit('setInput', {
      contract: pair.pool1.contract,
      symbol: pair.pool1.quantity.symbol.code().to_string(),
      precision: pair.pool1.quantity.symbol.precision()
    })

    commit('setOutput', {
      contract: pair.pool2.contract,
      symbol: pair.pool2.quantity.symbol.code().to_string(),
      precision: pair.pool2.quantity.symbol.precision()
    })
  },

  toggleInputs({ state, commit }) {
    if (!state.output) return

    const i = Object.assign({}, state.input)
    const o = Object.assign({}, state.output)

    commit('setInput', o)
    commit('setOutput', i)
  },

  async getPairs({ commit, rootState, rootGetters }) {
    const { rows } = await this.$rpc.get_table_rows({
      code: rootState.network.pools.contract,
      scope: rootState.network.pools.contract,
      table: 'pairs',
      limit: 1000
    })

    rows.map(r => {
      r.pool1.quantity = asset(r.pool1.quantity)
      r.pool2.quantity = asset(r.pool2.quantity)
      r.supply = asset(r.supply)
      r.name = r.pool1.quantity.symbol.code().to_string() + '/' + r.pool2.quantity.symbol.code().to_string()
      r.i256 = make256key(
        r.pool1.contract, r.pool1.quantity.symbol.code().to_string(),
        r.pool2.contract, r.pool2.quantity.symbol.code().to_string()
      )
    })

    commit('setPairs', rows)
  },

  updatePairOnPush({ state, commit }, data) {
    const { pair_id, supply, pool1, pool2 } = data

    const pair = state.pairs.filter(p => p.id == pair_id)[0]
    if (!pair) return console.log('NOT FOUND PAIR FOR UPDATE BY PUSH:', pair_id)

    const update = {
      pool1: { contract: pair.pool1.contract, quantity: pool1 },
      pool2: { contract: pair.pool2.contract, quantity: pool2 }
    }

    if (supply) {
      update.supply = supply
    }

    this._vm.$set(state.pairs, pair_id, preparePair({ ...pair, ...update }))
  },

  async updatePair({ state, getters, commit, rootGetters, rootState }, pair_id) {
    if (!this._vm.$nuxt.$route.name.includes('swap')) return

    const { rows: [new_pair] } = await this.$rpc.get_table_rows({
      code: rootState.network.pools.contract,
      scope: rootState.network.pools.contract,
      table: 'pairs',
      limit: 1,
      lower_bound: getters.current.id,
      upper_bound: getters.current.id
    })

    if (!new_pair) {
      return console.log('Not found pair for update: ', pair_id)
    }

    const pairs = state.pairs
    for (let i = 0; i < pairs.length; i++) {
      if (pairs[i].id == pair_id) {
        this._vm.$set(state.pairs, new_pair.id, preparePair(new_pair))
        return
      }
    }

    console.log('not updated pair: ', pair_id)
  }
}

export const getters = {
  pairs(state) {
    return state.pairs
  },

  tokens0(state, getters, rootState) {
    return get_all_tokens(state.pairs)
  },

  tokens1(state, getters, rootState) {
    if (!state.input) {
      return getters.tokens0
    } else {
      return get_second_tokens(state.pairs, state.input)
    }
  },

  current(state) {
    const pair = state.pairs.filter(p => {
      if (!state.input || !state.output) return null

      return (
        p.pool1.contract == state.input.contract &&
        p.pool1.quantity.symbol.code().to_string() == state.input.symbol &&
        p.pool2.contract == state.output.contract &&
        p.pool2.quantity.symbol.code().to_string() == state.output.symbol
      ) || (
        p.pool2.contract == state.input.contract &&
        p.pool2.quantity.symbol.code().to_string() == state.input.symbol &&
        p.pool1.contract == state.output.contract &&
        p.pool1.quantity.symbol.code().to_string() == state.output.symbol
      )
    })[0]

    return pair
  },

  isReverted(state, { current }) {
    if (!current) return false
    return !(current.pool1.contract == state.input.contract && current.pool1.quantity.symbol.code().to_string() == state.input.symbol)
  },

  poolOne(state, { current }) {
    if (!current) return null

    if (current.pool1.contract == state.input.contract && current.pool1.quantity.symbol.code().to_string() == state.input.symbol) {
      return current.pool1
    } else {
      return current.pool2
    }
  },

  poolTwo(state, { current }) {
    if (!current) return null

    if (current.pool1.contract == state.input.contract && current.pool1.quantity.symbol.code().to_string() == state.input.symbol) {
      return current.pool2
    } else {
      return current.pool1
    }
  },

  inputBalance(state, getters, rootState) {
    if (!rootState.user || !rootState.user.balances || !state.input) {
      if (state.input) {
        return '0.0000 ' + state.input.symbol
      } else {
        return '0.0000'
      }
    }

    const balance = rootState.user.balances.filter(b => {
      return b.currency === state.input.symbol && b.contract == state.input.contract
    })[0]

    if (!balance) return '0.0000 ' + state.input.symbol

    return `${balance.amount} ${balance.currency}`
  },

  outputBalance(state, getters, rootState) {
    if (!rootState.user || !rootState.user.balances || !state.output) {
      if (getters.current) {
        return '0.0000 ' + state.output.symbol
      }

      return '0.0000'
    }

    const balance = rootState.user.balances.filter(b => {
      return b.currency === state.output.symbol && b.contract == state.output.contract
    })[0]
    if (!balance) return '0.0000 ' + state.output.symbol

    return `${balance.amount} ${balance.currency}`
  }
}<|MERGE_RESOLUTION|>--- conflicted
+++ resolved
@@ -29,11 +29,7 @@
   setTab: (state, tab) => state.tab = tab,
   setWithdrawToken: (state, token) => state.withdraw_token = token,
   setStream: (state, stream) => state.stream = stream,
-<<<<<<< HEAD
-  setSlippage: (state, slippage) => state.slippage = slippage,
-=======
   setSlippage: (state, slippage) => state.slippage = slippage
->>>>>>> 0c50860f
 }
 
 export const actions = {
