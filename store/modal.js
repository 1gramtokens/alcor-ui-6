--- conflicted
+++ resolved
@@ -5,28 +5,22 @@
 })
 
 export const mutations = {
-<<<<<<< HEAD
   setCurrent: (state, value) => (state.current = value),
   setVisible: (state, value) => (state.visible = value),
   setModalContext: (state, value) => (state.context = value)
-=======
-  setCurrent: (state, value) => state.current = value,
-  setVisible: (state, value) => state.visible = value,
-  setContext: (state, value) => state.context = value
->>>>>>> 869602f0
 }
 
 export const actions = {
   login({ commit }, context) {
     commit('setCurrent', 'login')
     commit('setVisible', true)
-    context && commit('setContext', context)
+    context && commit('setModalContext', context)
   },
 
   assets({ commit }, context) {
     commit('setCurrent', 'assets')
     commit('setVisible', true)
-    context && commit('setContext', context)
+    context && commit('setModalContext', context)
   },
 
   buy({ commit }, context) {
@@ -103,6 +97,6 @@
 
   closeModal({ commit }) {
     commit('setVisible', false)
-    commit('setContext', null)
+    //commit('setModalContext', null)
   }
 }