--- conflicted
+++ resolved
@@ -160,13 +160,9 @@
       const { data } = await this.$axios.get(
         'https://raw.githubusercontent.com/eoscafe/eos-airdrops/master/tokens.json'
       )
-<<<<<<< HEAD
-      commit('setEosAirdropTokens', data)
-=======
 
       if (typeof data !== 'object') return
       commit('setTokens', data)
->>>>>>> 97b6097b
     } catch (e) {
       console.error('Fetching tokens from eos-airdrops', e)
     }
