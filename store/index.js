--- conflicted
+++ resolved
@@ -33,16 +33,10 @@
   setLiquidityPositions: (state, positions) => state.liquidityPositions = positions,
 
   setBaseUrl: (state, url) => state.baseUrl = url,
-<<<<<<< HEAD
-  setTokens: (state, tokens) => state.tokens = tokens,
-  setIbcTokens: (state, ibcTokens) => state.ibcTokens = ibcTokens,
-  setIbcAccepts: (state, ibcAccepts) => state.ibcAccepts = ibcAccepts,
-=======
   setLoading: (state, loading) => state.loading = loading,
   setTokens: (state, tokens) => state.tokens = tokens
   //setIbcTokens: (state, ibcTokens) => state.ibcTokens = ibcTokens,
   //setIbcAccepts: (state, ibcAccepts) => state.ibcAccepts = ibcAccepts,
->>>>>>> 53d99b0b
 }
 
 export const actions = {
