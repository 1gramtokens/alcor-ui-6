<<<<<<< HEAD
/* global BigInt */
import { captureException } from '@sentry/browser'

=======
import { captureException } from '@sentry/browser'

// import { asset } from 'eos-common'
import Big from 'big.js'

>>>>>>> e2b2369a
import config from '~/config'
import { mergeSamePriceOrders } from '~/utils'

export const state = () => ({
  id: null,

  slug: '',
  symbol: '',
  meta: {},

  base_token: {},
  quote_token: {},

  stats: {},

  bids: [],
  asks: [],

  deals: [],

  streaming: false,

  orderLoading: false,

  showVolumeInUSD: false,
  price_bid: null,
  amount_buy: null,
  amount_sell: null,
  percent_buy: 0,
  percent_sell: 0,
  total_buy: null,
  total_sell: null
})

export const mutations = {
  setShowVolumeInUSD: (state, value) => state.showVolumeInUSD = value,
  setBids: (state, bids) => state.bids = bids,
  setAsks: (state, asks) => state.asks = asks,
  setStreaming: (state, streaming) => state.streaming = streaming,
  setPrice: (state, price) => state.price = price,
  setDeals: (state, deals) => state.deals = deals,

  setMarket: (state, market) => {
    const { id, base_token, quote_token, slug } = market

    state.id = id
    state.slug = slug
    state.symbol = quote_token.symbol.name + '/' + base_token.symbol.name
    state.base_token = base_token
    state.quote_token = quote_token
    state.stats = market
  },

  SET_PRICE: (state, price) => state.price_bid = price,

  SET_AMOUNT_BUY: (state, amount) => state.amount_buy = amount,
  SET_AMOUNT_SELL: (state, amount) => state.amount_sell = amount,
  SET_PERCENT_BUY: (state, percent) => state.percent_buy = percent,
  SET_PERCENT_SELL: (state, percent) => state.percent_sell = percent,
  SET_TOTAL_BUY: (state, amount) => state.total_buy = amount,
  SET_TOTAL_SELL: (state, amount) => state.total_sell = amount
}

export const actions = {
  init({ state, commit, dispatch }) {
    this.$socket.on('new_deals', new_deals => {
      // TODO Refactor it
      state.deals.unshift(...new_deals)
      commit('setDeals', state.deals.slice(0, 100))
    })

    this.$socket.on('connect', () => {
      if (state.id) dispatch('startStream', state.id)
    })
  },

  update({ dispatch }) {
    dispatch('fetchOrders')
  },

  unsubscribe({ state, rootState, commit, dispatch }, market) {
    this.$socket.emit('unsubscribe', { room: 'ticker', params: { chain: rootState.network.name, market } })
    this.$socket.emit('unsubscribe', { room: 'deals', params: { chain: rootState.network.name, market } })
    this.$socket.emit('unsubscribe', { room: 'orders', params: { chain: rootState.network.name, market } })
  },

  startStream({ state, rootState, commit, dispatch }, market) {
    if (market === undefined) return

    this.$socket.emit('subscribe', { room: 'deals', params: { chain: rootState.network.name, market } })
    this.$socket.emit('subscribe', { room: 'orders', params: { chain: rootState.network.name, market } })

    commit('setStreaming', true)
  },

  setMarket({ state, dispatch, commit }, market) {
    commit('setDeals', [])

    if (process.client) {
      if (state.id) {
        dispatch('startStream', market.id)
      } else {
        dispatch('startStream', market.id)
      }
    }

    commit('setMarket', market)

    if (process.client) {
      dispatch('loadOrders', market.id, { root: true })
    }
  },

  fetchAsks({ state, commit, dispatch }) {
    dispatch('api/getSellOrders', { market_id: state.id, key_type: 'i128', index_position: 2 }, { root: true }).then(orders => commit('setAsks', orders))
  },

  fetchBids({ state, commit, dispatch }) {
    dispatch('api/getBuyOrders', { market_id: state.id, key_type: 'i128', index_position: 2 }, { root: true }).then(orders => commit('setBids', orders))
  },

  async fetchOrders({ state, commit, dispatch }) {
    await Promise.all([
      // Fetching orders by price
      dispatch('api/getBuyOrders', { market_id: state.id, key_type: 'i128', index_position: 2 }, { root: true }),
      dispatch('api/getSellOrders', { market_id: state.id, key_type: 'i128', index_position: 2 }, { root: true })
    ]).then(([buyOrders, sellOrders]) => {
      commit('setBids', buyOrders)
      commit('setAsks', sellOrders)
    }).catch(e => console.log(e))
  },

  async fetchMarket({ state, commit, rootGetters, dispatch }) {
    const { data: market } = await this.$axios.get(`/markets/${state.id}`)

    if (market.id != state.id) {
      throw new Error(`Market with id ${market.id} not found or closed :(`)
    }

    commit('setMarket', market)
    // TODO Move to client side
  },

<<<<<<< HEAD
  /**
   * @param {Object} params - Has two parameters for calculating the accuracy of assets
   * @param {string} params.int - The quantity to be reduced to a fractional
   * @param {string} param.prec - How many characters after the comma
   */
  calculatePrecision({ state }, params) {
    return parseFloat(params.int).toFixed(params.prec)
  },

  calculateAmount({ state }, params) {
    if (!state.price_bid) return

    const bp = state.base_token.symbol.precision
    const qp = state.quote_token.symbol.precision
    const price = Math.round(state.price_bid * config.PRICE_SCALE)
    const total = Math.round(params.total * (10 ** bp))

    const amount = Math.ceil(total / price * (10 ** qp)) / 10 ** qp

    return amount.toFixed(qp)
  },

  calculateTotal({ state }, params) {
    const bp = state.base_token.symbol.precision
    const qp = state.quote_token.symbol.precision
    const price = Math.round(state.price_bid * config.PRICE_SCALE)
    const amount = Math.round(params.amount * (10 ** qp))

    const totalBigInt = BigInt(amount * price)
    let total
    if (qp == bp) {
      total = Math.trunc(parseFloat(totalBigInt) / config.PRICE_SCALE)
    } else if (qp !== bp) {
      total = Math.trunc(parseFloat(totalBigInt) / (10 ** qp))
    }
    const fixTotal = total / (10 ** bp)

    return fixTotal.toFixed(bp)
  },

  async changePrice({ state, commit, dispatch }, param) {
    const price = param

    commit('SET_PRICE', price)

    if (parseFloat(state.amount_buy) > 0) {
      const totalBuy = await dispatch('calculateTotal', { amount: state.amount_buy })
      commit('SET_TOTAL_BUY', totalBuy)
    }

    if (parseFloat(state.amount_sell) > 0) {
      const totalSell = await dispatch('calculateTotal', { amount: state.amount_sell })
      commit('SET_TOTAL_SELL', totalSell)
    }
  },

  async changeAmount({ state, commit, dispatch }, params) {
    const amount = params.amount
    const type = params.type

    if (type == 'buy') {
      commit('SET_AMOUNT_BUY', amount)
      const total = await dispatch('calculateTotal', { amount: state.amount_buy })
      commit('SET_TOTAL_BUY', total)
    } else if (type == 'sell') {
      commit('SET_AMOUNT_SELL', amount)
      const total = await dispatch('calculateTotal', { amount: state.amount_sell })
      commit('SET_TOTAL_SELL', total)
    }
  },

  async changePercentBuy({ state, commit, dispatch, getters }, params) {
    commit('SET_PERCENT_BUY', params.percent)

    const balance = getters.baseBalance
    const prec = state.base_token.symbol.precision

    const total = await dispatch('calculatePercent', { balance, prec, percent: params.percent })

    if (!total) {
      if (params.trade == 'limit') commit('SET_TOTAL_BUY', null)
      else if (params.trade == 'market') commit('SET_AMOUNT_BUY', null)
      return
    }

    if (params.trade == 'limit') dispatch('changeTotal', { total, type: 'buy' })
    else if (params.trade == 'market') commit('SET_AMOUNT_BUY', total)
=======
  clearField({ commit }) {
    commit('SET_PRICE', null)
    commit('SET_AMOUNT_BUY', null)
    commit('SET_AMOUNT_SELL', null)
    commit('SET_PERCENT_BUY', 0)
    commit('SET_PERCENT_SELL', 0)
    commit('SET_TOTAL_BUY', null)
    commit('SET_TOTAL_SELL', null)
  },
  async changePrice({ commit, dispatch }, price) {
    commit('SET_PRICE', price)
    dispatch('calcAndSetTotal')
  },
  changeAmount({ commit, dispatch }, params) {
    const amount = params.amount.toString() ? params.amount.toString().replace(/[^\d.]/g, '') : null
    const type = params.type

    if (type == 'buy') {
      commit('SET_AMOUNT_BUY', amount)
      dispatch('calcAndSetTotal')
    }

    if (type == 'sell') {
      commit('SET_AMOUNT_SELL', amount)
      dispatch('calcAndSetTotal')
    }
  },
  async changeTotal({ state, commit, dispatch }, params) {
    const total = params.total.toString() ? params.total.toString().replace(/[^\d.]/g, '') : null
    const type = params.type

    if (type == 'buy') {
      commit('SET_TOTAL_BUY', total)
      const amount = await dispatch('calculateAmount', { total: state.total_buy })
      commit('SET_AMOUNT_BUY', amount)
    } else if (type == 'sell') {
      commit('SET_TOTAL_SELL', total)
      const amount = await dispatch('calculateAmount', { total: state.total_sell })
      commit('SET_AMOUNT_SELL', amount)
    }
  },
  async calcAndSetTotal({ state, commit, dispatch }) {
    if (state.amount_buy > 0) {
      const totalBuy = await dispatch('calculateTotal', { amount: state.amount_buy })
      commit('SET_TOTAL_BUY', totalBuy)
    } else {
      commit('SET_TOTAL_BUY', null)
    }

    if (state.amount_sell > 0) {
      const totalSell = await dispatch('calculateTotal', { amount: state.amount_sell })
      commit('SET_TOTAL_SELL', totalSell)
    } else {
      commit('SET_TOTAL_SELL', null)
    }
  },
  calculateTotal({ state }, params) {
    if (!state.price_bid) return null

    const bp = state.base_token.symbol.precision
    const price = Big(state.price_bid)
    const amount = Big(params.amount)
    const total = price.times(amount).round(bp, 0)
    return total.toString()
  },
  async setPrecisionPrice({ state, commit, dispatch }, inPrice = null) {
    const price = inPrice !== null ? inPrice : state.price_bid
    const precision = config.PRICE_DIGITS
    const correctPrice = Math.max(parseFloat(price) || 0, 1 / 10 ** precision)
    const floatPrice = correctPrice.toFixed(precision)
    commit('SET_PRICE', floatPrice)
    dispatch('calcAndSetTotal')
  },
  calculateAmount({ state }, params) {
    if (!state.price_bid || !params.total) return null

    Big.NE = -9
    const qp = state.quote_token.symbol.precision
    const price = Big(state.price_bid)
    const total = Big(params.total)
    const amount = total.div(price).round(qp, 3)
    return amount.toString()
  },
  async setPrecisionAmountBuy({ state, commit, dispatch }) {
    const prec = state.quote_token.symbol.precision
    if (state.amount_buy) {
      const amount = Big(state.amount_buy).round(prec, 0).toString()
      commit('SET_AMOUNT_BUY', amount)

      await dispatch('changeAmount', { amount, type: 'buy' })
    } else {
      commit('SET_AMOUNT_BUY', null)
    }
  },
  async setPrecisionAmountSell({ state, commit, dispatch }) {
    const prec = state.quote_token.symbol.precision
    if (state.amount_sell) {
      const amount = Big(state.amount_sell).round(prec, 0).toString()
      commit('SET_AMOUNT_SELL', amount)

      await dispatch('changeAmount', { amount, type: 'sell' })
    } else {
      commit('SET_AMOUNT_SELL', null)
    }
  },
  setPrecisionTotalBuy({ state, commit }) {
    const prec = state.base_token.symbol.precision
    if (state.total_buy) {
      const total = Big(state.total_buy).round(prec, 0).toString()
      commit('SET_TOTAL_BUY', total)
    } else {
      commit('SET_TOTAL_BUY', null)
    }
  },
  setPrecisionTotalSell({ state, commit }) {
    const prec = state.base_token.symbol.precision
    if (state.total_sell) {
      const total = Big(state.total_sell).round(prec, 0).toString()
      commit('SET_TOTAL_SELL', total)
    } else {
      commit('SET_TOTAL_SELL', null)
    }
  },
  calculatePercent({ state }, params) {
    if (parseFloat(!params.balance) || params.percent == 0) return false

    const balanceStr = params.balance.replace(/[^\d.]/g, '')
    const balance = Big(balanceStr)
    const percent = Big(params.percent)
    const prec = params.prec
    const calc = balance.times(percent).div(100).round(prec, 0)
    return calc.toString()
  },
  async changePercentBuy({ state, commit, dispatch, getters }, params) {
    commit('SET_PERCENT_BUY', params.percent)
    const balance = getters.baseBalance
    const prec = state.base_token.symbol.precision
    const total = await dispatch('calculatePercent', { balance, prec, percent: params.percent })

    if (!total) {
      commit('SET_TOTAL_BUY', null)
      return
    }

    await dispatch('changeTotal', { total, type: 'buy' })
>>>>>>> e2b2369a
  },

  async changePercentSell({ state, commit, dispatch, getters }, percent) {
    commit('SET_PERCENT_SELL', percent)
<<<<<<< HEAD

    const balance = getters.tokenBalance
    const prec = state.quote_token.symbol.precision

    const amount = await dispatch('calculatePercent', { balance, prec, percent })

=======
    const balance = getters.tokenBalance
    const prec = state.quote_token.symbol.precision
    const amount = await dispatch('calculatePercent', { balance, prec, percent })
>>>>>>> e2b2369a
    if (!amount) {
      commit('SET_AMOUNT_SELL', null)
      return
    }

    dispatch('changeAmount', { amount, type: 'sell' })
  },

<<<<<<< HEAD
  calculatePercent({ state }, params) {
    if (parseFloat(!params.balance) || params.percent == 0) return false

    const prec = params.prec
    const balance = parseFloat(params.balance) * 10 ** prec
    let calc = balance / 100 * params.percent
    calc = parseFloat(calc).toFixed() / (10 ** prec)

    return calc
  },

  async changeTotal({ state, commit, dispatch }, params) {
    const total = params.total
    const type = params.type

    if (type == 'buy') {
      commit('SET_TOTAL_BUY', total)
      const amount = await dispatch('calculateAmount', { total: state.total_buy })
      commit('SET_AMOUNT_BUY', amount)
    } else if (type == 'sell') {
      commit('SET_TOTAL_SELL', total)
      const amount = await dispatch('calculateAmount', { total: state.total_sell })
      commit('SET_AMOUNT_SELL', amount)
    }
  },

  setPrecisionPrice({ state, commit }, inPrice = null) {
    const price = inPrice !== null ? inPrice : state.price_bid
    const precision = config.PRICE_DIGITS
    const correctPrice = Math.max(parseFloat(price) || 0, 1 / 10 ** precision)
    const floatPrice = correctPrice.toFixed(precision)

    commit('SET_PRICE', floatPrice)
  },

  async setPrecisionAmountBuy({ state, commit, dispatch }, inAmount = null) {
    const amount = inAmount !== null ? inAmount : state.amount_buy
    const float = await dispatch('calculatePrecision', {
      int: amount,
      prec: state.quote_token.symbol.precision
    })

    commit('SET_AMOUNT_BUY', float)
  },

  async setPrecisionAmountSell({ state, commit, dispatch }, inAmount = null) {
    const amount = inAmount !== null ? inAmount : state.amount_sell
    const float = await dispatch('calculatePrecision', {
      int: amount,
      prec: state.quote_token.symbol.precision
    })

    commit('SET_AMOUNT_SELL', float)
  },

  async setPrecisionTotalBuy({ state, commit, dispatch }) {
    const float = await dispatch('calculatePrecision', {
      int: state.total_buy,
      prec: state.base_token.symbol.precision
    })

    commit('SET_TOTAL_BUY', float)
  },

  async setPrecisionTotalSell({ state, commit, dispatch }) {
    const float = await dispatch('calculatePrecision', {
      int: state.total_sell,
      prec: state.base_token.symbol.precision
    })

    commit('SET_TOTAL_SELL', float)
  },

=======
>>>>>>> e2b2369a
  async fetchBuy({ state, dispatch, rootState }, trade) {
    if (!await dispatch('chain/asyncLogin', null, { root: true })) return

    const { user, network } = rootState
    let amount = null
    let total = null

    if (trade == 'limit') {
      amount = parseFloat(state.amount_buy).toFixed(state.quote_token.symbol.precision)
      total = parseFloat(state.total_buy).toFixed(state.base_token.symbol.precision)
    } else {
      amount = parseFloat(0).toFixed(state.quote_token.symbol.precision)
<<<<<<< HEAD
      total = parseFloat(state.amount_buy).toFixed(state.base_token.symbol.precision)
=======
      total = parseFloat(state.total_buy).toFixed(state.base_token.symbol.precision)
>>>>>>> e2b2369a
    }

    const objTrans = [{
      account: state.base_token.contract,
      name: 'transfer',
      authorization: [user.authorization],
      data: {
        from: user.name,
        to: network.contract,
        quantity: `${total} ${state.base_token.symbol.name}`,
        memo: `${amount} ${state.quote_token.str}`
      }
    }]

    try {
      const res = await dispatch('chain/sendTransaction', objTrans, { root: true })
        .then(() => {
<<<<<<< HEAD
          dispatch('loadUserBalances', null, { root: true })
          dispatch('loadOrders', state.id, { root: true })
          dispatch('fetchOrders')
=======
          setTimeout(() => {
            dispatch('loadUserBalances', null, { root: true })
            dispatch('loadOrders', state.id, { root: true })
            dispatch('fetchOrders')
          }, 1000)
>>>>>>> e2b2369a
        })

      return { err: false, desc: res }
    } catch (e) {
      captureException(e, { extra: { order: this.order } })
      return { err: true, desc: e }
    }
  },

  async fetchSell({ state, dispatch, rootState }, trade) {
    if (!await dispatch('chain/asyncLogin', null, { root: true })) return

    const { user } = rootState
    const amount = parseFloat(state.amount_sell).toFixed(state.quote_token.symbol.precision)
    let total = null

    if (trade == 'limit') {
      total = parseFloat(state.total_sell).toFixed(state.base_token.symbol.precision)
    } else {
      total = parseFloat(0).toFixed(state.base_token.symbol.precision)
    }

    const objTrans = {
      contract: state.quote_token.contract,
      actor: user.name,
      quantity: `${amount} ${state.quote_token.symbol.name}`,
      memo: `${total} ${state.base_token.symbol.name}@${state.base_token.contract}`
    }

    try {
      const res = await dispatch('chain/transfer', objTrans, { root: true })
        .then(() => {
<<<<<<< HEAD
          dispatch('loadUserBalances', null, { root: true })
          dispatch('loadOrders', state.id, { root: true })
          dispatch('fetchOrders')
=======
          setTimeout(() => {
            dispatch('loadUserBalances', null, { root: true })
            dispatch('loadOrders', state.id, { root: true })
            dispatch('fetchOrders')
          }, 1000)
>>>>>>> e2b2369a
        })

      return { err: false, desc: res }
    } catch (e) {
      captureException(e, { extra: { order: this.order } })
      return { err: true, desc: e }
    }
  }
}

export const getters = {
  price(state) {
    if (state.deals.length > 0) {
      return state.deals[0].unit_price.toFixed(8)
    }

    return '0.00000000'
  },

  meta(state, getters, rootState) {
    return rootState.markets.filter(m => m.id == state.id)[0] || {}
  },

  relatedPool(state, getters, rootState) {
    const current = rootState.markets.filter(m => m.id == state.id)[0]
    if (!current) return null
    const pool = rootState.swap.pairs.filter(p => p.i256 == current.i256)[0]
    if (!pool) return null

    if (pool.pool1.contract == current.quote_token.contract &&
      pool.pool1.quantity.symbol.code().to_string() == current.quote_token.symbol.name) {
      pool.rate = (parseFloat(pool.pool2.quantity) / parseFloat(pool.pool1.quantity)).toFixed(6)
    } else {
      pool.rate = (parseFloat(pool.pool1.quantity) / parseFloat(pool.pool2.quantity)).toFixed(6)
    }

    return pool
  },

  token(state) {
    return state.token || {}
  },

  sorted_asks(state, getters, rootState) {
    if (rootState.user) {
      state.asks.filter(o => o.account == rootState.user.name).forEach(o => o.myOrder = true)
    }

    return mergeSamePriceOrders(state.asks)
  },

  sorted_bids(state, getters, rootState) {
    if (rootState.user) {
      state.bids.filter(o => o.account == rootState.user.name).forEach(o => o.myOrder = true)
    }

    return mergeSamePriceOrders(state.bids)
  },

  baseBalance(state, getters, rootState) {
    const { user } = rootState

    if (!user || !user.balances) return '0.0000 ' + state.base_token.symbol.name

    const balance = user.balances.filter(b => b.currency === state.base_token.symbol.name)[0]
    if (!balance) return '0.0000 ' + state.base_token.symbol.name

    return `${balance.amount} ${balance.currency}`
  },

  tokenBalance(state, getters, rootState) {
    const { user } = rootState

    if (!user || !user.balances || !state.quote_token.symbol.name) return '0.0000'
    const balance = user.balances.filter((b) => {
      return b.currency === state.quote_token.symbol.name &&
        b.contract === state.quote_token.contract
    })[0]

    if (balance)
      return `${balance.amount} ${balance.currency}`
    else
      return Number(0).toFixed(state.quote_token.symbol.precision) + ` ${state.quote_token.symbol.name}`
  }
}<|MERGE_RESOLUTION|>--- conflicted
+++ resolved
@@ -1,14 +1,8 @@
-<<<<<<< HEAD
-/* global BigInt */
-import { captureException } from '@sentry/browser'
-
-=======
 import { captureException } from '@sentry/browser'
 
 // import { asset } from 'eos-common'
 import Big from 'big.js'
 
->>>>>>> e2b2369a
 import config from '~/config'
 import { mergeSamePriceOrders } from '~/utils'
 
@@ -152,95 +146,6 @@
     // TODO Move to client side
   },
 
-<<<<<<< HEAD
-  /**
-   * @param {Object} params - Has two parameters for calculating the accuracy of assets
-   * @param {string} params.int - The quantity to be reduced to a fractional
-   * @param {string} param.prec - How many characters after the comma
-   */
-  calculatePrecision({ state }, params) {
-    return parseFloat(params.int).toFixed(params.prec)
-  },
-
-  calculateAmount({ state }, params) {
-    if (!state.price_bid) return
-
-    const bp = state.base_token.symbol.precision
-    const qp = state.quote_token.symbol.precision
-    const price = Math.round(state.price_bid * config.PRICE_SCALE)
-    const total = Math.round(params.total * (10 ** bp))
-
-    const amount = Math.ceil(total / price * (10 ** qp)) / 10 ** qp
-
-    return amount.toFixed(qp)
-  },
-
-  calculateTotal({ state }, params) {
-    const bp = state.base_token.symbol.precision
-    const qp = state.quote_token.symbol.precision
-    const price = Math.round(state.price_bid * config.PRICE_SCALE)
-    const amount = Math.round(params.amount * (10 ** qp))
-
-    const totalBigInt = BigInt(amount * price)
-    let total
-    if (qp == bp) {
-      total = Math.trunc(parseFloat(totalBigInt) / config.PRICE_SCALE)
-    } else if (qp !== bp) {
-      total = Math.trunc(parseFloat(totalBigInt) / (10 ** qp))
-    }
-    const fixTotal = total / (10 ** bp)
-
-    return fixTotal.toFixed(bp)
-  },
-
-  async changePrice({ state, commit, dispatch }, param) {
-    const price = param
-
-    commit('SET_PRICE', price)
-
-    if (parseFloat(state.amount_buy) > 0) {
-      const totalBuy = await dispatch('calculateTotal', { amount: state.amount_buy })
-      commit('SET_TOTAL_BUY', totalBuy)
-    }
-
-    if (parseFloat(state.amount_sell) > 0) {
-      const totalSell = await dispatch('calculateTotal', { amount: state.amount_sell })
-      commit('SET_TOTAL_SELL', totalSell)
-    }
-  },
-
-  async changeAmount({ state, commit, dispatch }, params) {
-    const amount = params.amount
-    const type = params.type
-
-    if (type == 'buy') {
-      commit('SET_AMOUNT_BUY', amount)
-      const total = await dispatch('calculateTotal', { amount: state.amount_buy })
-      commit('SET_TOTAL_BUY', total)
-    } else if (type == 'sell') {
-      commit('SET_AMOUNT_SELL', amount)
-      const total = await dispatch('calculateTotal', { amount: state.amount_sell })
-      commit('SET_TOTAL_SELL', total)
-    }
-  },
-
-  async changePercentBuy({ state, commit, dispatch, getters }, params) {
-    commit('SET_PERCENT_BUY', params.percent)
-
-    const balance = getters.baseBalance
-    const prec = state.base_token.symbol.precision
-
-    const total = await dispatch('calculatePercent', { balance, prec, percent: params.percent })
-
-    if (!total) {
-      if (params.trade == 'limit') commit('SET_TOTAL_BUY', null)
-      else if (params.trade == 'market') commit('SET_AMOUNT_BUY', null)
-      return
-    }
-
-    if (params.trade == 'limit') dispatch('changeTotal', { total, type: 'buy' })
-    else if (params.trade == 'market') commit('SET_AMOUNT_BUY', total)
-=======
   clearField({ commit }) {
     commit('SET_PRICE', null)
     commit('SET_AMOUNT_BUY', null)
@@ -386,23 +291,13 @@
     }
 
     await dispatch('changeTotal', { total, type: 'buy' })
->>>>>>> e2b2369a
   },
 
   async changePercentSell({ state, commit, dispatch, getters }, percent) {
     commit('SET_PERCENT_SELL', percent)
-<<<<<<< HEAD
-
-    const balance = getters.tokenBalance
-    const prec = state.quote_token.symbol.precision
-
-    const amount = await dispatch('calculatePercent', { balance, prec, percent })
-
-=======
     const balance = getters.tokenBalance
     const prec = state.quote_token.symbol.precision
     const amount = await dispatch('calculatePercent', { balance, prec, percent })
->>>>>>> e2b2369a
     if (!amount) {
       commit('SET_AMOUNT_SELL', null)
       return
@@ -411,82 +306,6 @@
     dispatch('changeAmount', { amount, type: 'sell' })
   },
 
-<<<<<<< HEAD
-  calculatePercent({ state }, params) {
-    if (parseFloat(!params.balance) || params.percent == 0) return false
-
-    const prec = params.prec
-    const balance = parseFloat(params.balance) * 10 ** prec
-    let calc = balance / 100 * params.percent
-    calc = parseFloat(calc).toFixed() / (10 ** prec)
-
-    return calc
-  },
-
-  async changeTotal({ state, commit, dispatch }, params) {
-    const total = params.total
-    const type = params.type
-
-    if (type == 'buy') {
-      commit('SET_TOTAL_BUY', total)
-      const amount = await dispatch('calculateAmount', { total: state.total_buy })
-      commit('SET_AMOUNT_BUY', amount)
-    } else if (type == 'sell') {
-      commit('SET_TOTAL_SELL', total)
-      const amount = await dispatch('calculateAmount', { total: state.total_sell })
-      commit('SET_AMOUNT_SELL', amount)
-    }
-  },
-
-  setPrecisionPrice({ state, commit }, inPrice = null) {
-    const price = inPrice !== null ? inPrice : state.price_bid
-    const precision = config.PRICE_DIGITS
-    const correctPrice = Math.max(parseFloat(price) || 0, 1 / 10 ** precision)
-    const floatPrice = correctPrice.toFixed(precision)
-
-    commit('SET_PRICE', floatPrice)
-  },
-
-  async setPrecisionAmountBuy({ state, commit, dispatch }, inAmount = null) {
-    const amount = inAmount !== null ? inAmount : state.amount_buy
-    const float = await dispatch('calculatePrecision', {
-      int: amount,
-      prec: state.quote_token.symbol.precision
-    })
-
-    commit('SET_AMOUNT_BUY', float)
-  },
-
-  async setPrecisionAmountSell({ state, commit, dispatch }, inAmount = null) {
-    const amount = inAmount !== null ? inAmount : state.amount_sell
-    const float = await dispatch('calculatePrecision', {
-      int: amount,
-      prec: state.quote_token.symbol.precision
-    })
-
-    commit('SET_AMOUNT_SELL', float)
-  },
-
-  async setPrecisionTotalBuy({ state, commit, dispatch }) {
-    const float = await dispatch('calculatePrecision', {
-      int: state.total_buy,
-      prec: state.base_token.symbol.precision
-    })
-
-    commit('SET_TOTAL_BUY', float)
-  },
-
-  async setPrecisionTotalSell({ state, commit, dispatch }) {
-    const float = await dispatch('calculatePrecision', {
-      int: state.total_sell,
-      prec: state.base_token.symbol.precision
-    })
-
-    commit('SET_TOTAL_SELL', float)
-  },
-
-=======
->>>>>>> e2b2369a
   async fetchBuy({ state, dispatch, rootState }, trade) {
     if (!await dispatch('chain/asyncLogin', null, { root: true })) return
 
@@ -499,11 +318,7 @@
       total = parseFloat(state.total_buy).toFixed(state.base_token.symbol.precision)
     } else {
       amount = parseFloat(0).toFixed(state.quote_token.symbol.precision)
-<<<<<<< HEAD
-      total = parseFloat(state.amount_buy).toFixed(state.base_token.symbol.precision)
-=======
       total = parseFloat(state.total_buy).toFixed(state.base_token.symbol.precision)
->>>>>>> e2b2369a
     }
 
     const objTrans = [{
@@ -521,17 +336,11 @@
     try {
       const res = await dispatch('chain/sendTransaction', objTrans, { root: true })
         .then(() => {
-<<<<<<< HEAD
-          dispatch('loadUserBalances', null, { root: true })
-          dispatch('loadOrders', state.id, { root: true })
-          dispatch('fetchOrders')
-=======
           setTimeout(() => {
             dispatch('loadUserBalances', null, { root: true })
             dispatch('loadOrders', state.id, { root: true })
             dispatch('fetchOrders')
           }, 1000)
->>>>>>> e2b2369a
         })
 
       return { err: false, desc: res }
@@ -564,17 +373,11 @@
     try {
       const res = await dispatch('chain/transfer', objTrans, { root: true })
         .then(() => {
-<<<<<<< HEAD
-          dispatch('loadUserBalances', null, { root: true })
-          dispatch('loadOrders', state.id, { root: true })
-          dispatch('fetchOrders')
-=======
           setTimeout(() => {
             dispatch('loadUserBalances', null, { root: true })
             dispatch('loadOrders', state.id, { root: true })
             dispatch('fetchOrders')
           }, 1000)
->>>>>>> e2b2369a
         })
 
       return { err: false, desc: res }
