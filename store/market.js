--- conflicted
+++ resolved
@@ -48,14 +48,6 @@
   async fetchDeals({ state, commit, rootGetters }) {
     const { data: deals } = await rootGetters['api/backEnd'].get(`/api/markets/${state.id}/deals`)
 
-<<<<<<< HEAD
-    deals.map(m => {
-      m.ask = parseAsset(m.ask)
-      m.bid = parseAsset(m.bid)
-    })
-
-=======
->>>>>>> b9cb5d2d
     commit('setDeals', deals)
   },
 
