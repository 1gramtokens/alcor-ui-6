import { captureException } from '@sentry/browser'

import { asset } from 'eos-common'
import { mapActions, mapState, mapGetters } from 'vuex'

import config from '~/config'
import { amountToFloat } from '~/utils'

import { popup } from '~/mixins/popup'

export const trade = {
  mixins: [popup],
  computed: {
    ...mapState('market', [
      'price_bid',
      'base_token',
      'quote_token',
      'amount_buy',
      'amount_sell',
      'percent_buy',
      'percent_sell',
      'total_buy',
      'total_sell'
    ]),
    ...mapGetters('market', [
      'baseBalance',
      'tokenBalance',
      'sorted_asks',
      'sorted_bids'
    ]),
    priceBid: {
      get() { return this.price_bid },
      set(val) { this.changePrice(val) }
    },
    amountBuy: {
      get() { return this.amount_buy },
      set(val) { this.changeAmount({ amount: val, type: 'buy' }) }
    },
    amountSell: {
      get() { return this.amount_sell },
      set(val) { this.changeAmount({ amount: val, type: 'sell' }) }
    },
    percentSell: {
      get() { return this.percent_sell },
      set(val) { this.changePercentSell(val) }
    },
    totalBuy: {
      get() { return this.total_buy },
      set(val) { this.changeTotal({ total: val, type: 'buy' }) }
    },
    totalSell: {
      get() { return this.total_sell },
      set(val) { this.changeTotal({ total: val, type: 'sell' }) }
    },

    getSpreadNum() {
      const latestAsk = this.sorted_asks[this.sorted_asks.length - 1]
      const latestBid = this.sorted_bids[0]
      const spreadDec = latestAsk?.unit_price - latestBid?.unit_price
      return spreadDec
    },

    getSpreadPercent() {
      const latestAsk = this.sorted_asks[this.sorted_asks.length - 1]
      const spreadDec = this.getSpreadNum / latestAsk?.unit_price * 100
      const spread = Math.round(spreadDec * 100) / 100
      return spread
    }
  },

  methods: {
    ...mapActions('market', [
      'changePrice',
      'setPrecisionPrice',
      'setPrecisionTotalBuy',
      'setPrecisionTotalSell',
      'changeTotal',
      'changeAmount',
      'setPrecisionAmountBuy',
      'setPrecisionAmountSell',
      'changePercentBuy',
      'changePercentSell',
      'fetchBuy',
      'fetchSell'
    ]),
    setAmount(trade, bid) {
      if (trade == 'limit' && bid == 'buy') {
<<<<<<< HEAD
        this.changeTotal({ total: parseFloat(this.baseBalance), type: 'buy' })
      } else if (trade == 'market' && bid == 'buy') {
        this.changeAmount({ amount: parseFloat(this.baseBalance), type: 'buy' })
      } else {
        this.changeAmount({ amount: parseFloat(this.tokenBalance), type: 'sell' })
=======
        this.changeTotal({ total: this.baseBalance, type: 'buy' })
      } else if (trade == 'market' && bid == 'buy') {
        this.changeAmount({ amount: this.baseBalance, type: 'buy' })
      } else {
        this.changeAmount({ amount: this.tokenBalance, type: 'sell' })
>>>>>>> e2b2369a
      }
    },

    sendFetchBid(trade, bid) {
      let res
      if (bid == 'buy') res = this.fetchBuy(trade)
      else res = this.fetchSell(trade)

      return res
    },

    async actionOrder(trade, bid) {
      if (trade !== 'market' && (parseFloat(this.price_bid) == 0 || this.price_bid == null || isNaN(this.price_bid))) {
        this.$notify({ title: 'Place order', message: 'Specify the price', type: 'error' })
        return
      }

<<<<<<< HEAD
      if (bid == 'buy' && (parseFloat(this.amount_buy) == 0 || this.amount_buy == null || isNaN(this.amount_buy))) {
        this.$notify({ title: 'Place order', message: 'Specify the number of', type: 'error' })
=======
      if (bid == 'buy' && (parseFloat(this.total_buy) == 0 || this.total_buy == null || isNaN(this.total_buy))) {
        this.$notify({ title: 'Place order', message: 'Specify the number and total amount of', type: 'error' })
>>>>>>> e2b2369a
        return
      } else if (bid == 'sell' && (parseFloat(this.amount_sell) == 0 || this.amount_sell == null || isNaN(this.amount_sell))) {
        this.$notify({ title: 'Place order', message: 'Specify the number of', type: 'error' })
        return
      }

      if (trade == 'market' && this.getSpreadPercent > 10) {
        const confInfo = {
          title: 'Spread is above 10%!',
          mess: 'Limit order usage is recommended, do you want to continue?'
        }
        const actionCancel = await this.showPopupWarning(confInfo, 'Trade')
        if (actionCancel) return
      }

<<<<<<< HEAD
      let res = this.sendFetchBid(trade, bid)
=======
      let res = await this.sendFetchBid(trade, bid)
>>>>>>> e2b2369a

      if (res.err) {
        this.$notify({ title: 'Place order', message: res.desc, type: 'error' })
      } else {
        this.$notify({ title: bid == 'buy' ? 'Buy' : 'Sell', message: 'Order placed!', type: 'success' })
      }
    }
  }
}


// TODO This whole module need refactor

function correct_price(price, _from, _for) {
  const diff_precision = Math.abs(_from - _for)

  if (_from < _for) {
    price = price.multiply(10 ** diff_precision)
  } else if (_from > _for) {
    price = price.divide(10 ** diff_precision)
  }

  return price
}

export const tradeChangeEvents = {
  mounted() {
    this.$nuxt.$on('setPrice', price => {
      this.price = price

      const _price = Math.max(parseFloat(this.price) || 0, 1 / 10 ** config.PRICE_DIGITS)
      this.price = _price.toFixed(config.PRICE_DIGITS)
      this.total = (this.price * this.amount)

      this.priceChange()
    })

    this.$nuxt.$on('setAmount', amount => {
      this.amount = amount
      this.amountChange()
    })
  }
}

export const tradeMixin = {
  data() {
    return {
      price: 0.0,
      total: 0.0,
      amount: 0.0,

      eosPercent: 0,
      tokenPercent: 0,

      rules: {
        total: [{
          trigger: 'change',
          validator: (rule, value, callback) => {
            if (this.totalEos < 0.0005) {
              callback(new Error(`Order amount must be more then 0.01 ${this.network.baseToken.symbol}@${this.network.baseToken.contract}`))
            }
          }
        }]
      }
    }
  },

  watch: {
    eosPercent(v) {
      if (!this.baseBalance) return

      const balance = parseFloat(this.baseBalance.split(' ')[0])

      if (balance == 0) return

      if (v === 100) {
        this.total = balance
      } else {
        this.total = (balance / 100 * v)
      }

      this.total = parseFloat(this.total).toFixed(this.base_token.symbol.precision)
      this.totalChange()
    },

    tokenPercent(v) {
      console.log('watcher for limit tokenPercent')
      if (!this.tokenBalance) return

      const balance = parseFloat(this.tokenBalance.split(' ')[0])

      if (balance == 0) return

      if (v === 100) {
        this.amount = balance
      } else {
        this.amount = (balance / 100 * v)
      }

      this.amount = parseFloat(this.amount).toFixed(this.quote_token.symbol.precision)
      this.amountChange()
    }
  },

  methods: {
    fixPrice() {
      const price = Math.max(parseFloat(this.price) || 0, 1 / 10 ** config.PRICE_DIGITS)
      this.price = price.toFixed(config.PRICE_DIGITS)
      this.amountChange()
    },

    priceChange() {
      //const price = Math.max(parseFloat(this.price) || 0, 1 / 10 ** config.PRICE_DIGITS)
      //this.price = price.toFixed(config.PRICE_DIGITS)
      //this.total = (this.price * this.amount)
      //this.amountChange()

      //const price = Math.max(parseFloat(this.price) || 0, 1 / 10 ** config.PRICE_DIGITS)
      //this.total = (price.toFixed(config.PRICE_DIGITS) * this.amount)
      this.amountChange(false, true)
    },

    onSetAmount(balance) {
      this.amount = balance
      this.amountChange()
    },

    setPrecisions() {
      const bp = this.base_token.symbol.precision
      const qp = this.quote_token.symbol.precision

      this.amount = (parseFloat(this.amount) || 0).toFixed(qp)
      this.total = (parseFloat(this.total) || 0).toFixed(bp)
    },

    amountChange(desc = false, toFloat = true) {
      // TODO Сделать обновление в реалтайм
      if (parseFloat(this.price) == 0) return

      const bp = this.base_token.symbol.precision
      const qp = this.quote_token.symbol.precision

      const amount = asset((parseFloat(this.amount) || 0).toFixed(qp) + ' TEST').amount
      const price = asset(Math.max(parseFloat(this.price) || 0, 1 / 10 ** config.PRICE_DIGITS).toFixed(config.PRICE_DIGITS) + ' TEST').amount

      // TODO and FIXME the price calculation is wrong here..
      //console.log('amount', amount, price, qp, bp, correct_price(price, qp, bp))
      const total = amount.multiply(correct_price(price, qp, bp)).divide(config.PRICE_SCALE)

      //this.amount = toFloat ? amountToFloat(amount, qp) : parseFloat(amount)
      this.total = toFloat ? amountToFloat(total, bp) : parseFloat(total)
    },

    totalChange(desc = false, toFloat = true) {
      // TODO Сделать обновление в реалтайм
      if (parseFloat(this.price) == 0) return

      const bp = this.base_token.symbol.precision
      const qp = this.quote_token.symbol.precision

      const total = asset((parseFloat(this.total) || 0).toFixed(bp) + ' TEST').amount
      const price = asset(Math.max(parseFloat(this.price) || 0, 1 / 10 ** config.PRICE_DIGITS).toFixed(config.PRICE_DIGITS) + ' TEST').amount
      const c_price = correct_price(price, qp, bp)

      const division = total.multiply(config.PRICE_SCALE).plus(c_price).minus(1).divide(c_price)

      this.amount = toFloat ? amountToFloat(division, qp) : parseFloat(division)
    },

    async buy(type) {
      if (!await this.$store.dispatch('chain/asyncLogin')) return

      if (type == 'limit') {
        this.amount = parseFloat(this.amount).toFixed(this.quote_token.symbol.precision)
        this.total = parseFloat(this.total).toFixed(this.base_token.symbol.precision)
      } else {
        this.amount = parseFloat(0).toFixed(this.quote_token.symbol.precision)
        this.total = parseFloat(this.total).toFixed(this.base_token.symbol.precision)
      }


      const actions = [
        {
          account: this.base_token.contract,
          name: 'transfer',
          authorization: [this.user.authorization],
          data: {
            from: this.user.name,
            to: this.network.contract,
            quantity: `${this.total} ${this.base_token.symbol.name}`,
            memo: `${this.amount} ${this.quote_token.str}`
          }
        }
      ]

      try {
        await this.$store.dispatch('chain/sendTransaction', actions)

        setTimeout(() => {
          this.$store.dispatch('loadUserBalances')
          this.$store.dispatch('loadOrders', this.$store.state.market.id)
          this.$store.dispatch('market/fetchOrders')
        }, 1000)

        this.$notify({ title: 'Buy', message: 'Order placed!', type: 'success' })
      } catch (e) {
        captureException(e, { extra: { order: this.order } })
        this.$notify({ title: 'Place order', message: e, type: 'error' })
        console.log(e)
      } finally {
      }
    },

    async sell(type) {
      if (!await this.$store.dispatch('chain/asyncLogin')) return

      if (type == 'limit') {
        this.amount = parseFloat(this.amount).toFixed(this.quote_token.symbol.precision)
        this.total = parseFloat(this.total).toFixed(this.base_token.symbol.precision)
      } else {
        this.amount = parseFloat(this.amount).toFixed(this.quote_token.symbol.precision)
        this.total = parseFloat(0).toFixed(this.base_token.symbol.precision)
      }

      const loading = this.$loading({
        lock: true,
        text: 'Wait for wallet'
      })

      try {
        await this.$store.dispatch('chain/transfer', {
          contract: this.quote_token.contract,
          actor: this.user.name,
          quantity: `${this.amount} ${this.quote_token.symbol.name}`,
          memo: `${this.total} ${this.base_token.symbol.name}@${this.base_token.contract}`
        })

        setTimeout(() => {
          this.$store.dispatch('loadUserBalances')
          this.$store.dispatch('loadOrders', this.$store.state.market.id)
          this.$store.dispatch('market/fetchOrders')
        }, 1000)

        this.$notify({ title: 'Sell', message: 'Order placed!', type: 'success' })
      } catch (e) {
        captureException(e, { extra: { order: this.order } })
        this.$notify({ title: 'Place order', message: e, type: 'error' })
        console.log(e)
      } finally {
        loading.close()
      }
    }
  }
}<|MERGE_RESOLUTION|>--- conflicted
+++ resolved
@@ -85,19 +85,11 @@
     ]),
     setAmount(trade, bid) {
       if (trade == 'limit' && bid == 'buy') {
-<<<<<<< HEAD
-        this.changeTotal({ total: parseFloat(this.baseBalance), type: 'buy' })
-      } else if (trade == 'market' && bid == 'buy') {
-        this.changeAmount({ amount: parseFloat(this.baseBalance), type: 'buy' })
-      } else {
-        this.changeAmount({ amount: parseFloat(this.tokenBalance), type: 'sell' })
-=======
         this.changeTotal({ total: this.baseBalance, type: 'buy' })
       } else if (trade == 'market' && bid == 'buy') {
         this.changeAmount({ amount: this.baseBalance, type: 'buy' })
       } else {
         this.changeAmount({ amount: this.tokenBalance, type: 'sell' })
->>>>>>> e2b2369a
       }
     },
 
@@ -115,13 +107,8 @@
         return
       }
 
-<<<<<<< HEAD
-      if (bid == 'buy' && (parseFloat(this.amount_buy) == 0 || this.amount_buy == null || isNaN(this.amount_buy))) {
-        this.$notify({ title: 'Place order', message: 'Specify the number of', type: 'error' })
-=======
       if (bid == 'buy' && (parseFloat(this.total_buy) == 0 || this.total_buy == null || isNaN(this.total_buy))) {
         this.$notify({ title: 'Place order', message: 'Specify the number and total amount of', type: 'error' })
->>>>>>> e2b2369a
         return
       } else if (bid == 'sell' && (parseFloat(this.amount_sell) == 0 || this.amount_sell == null || isNaN(this.amount_sell))) {
         this.$notify({ title: 'Place order', message: 'Specify the number of', type: 'error' })
@@ -137,11 +124,7 @@
         if (actionCancel) return
       }
 
-<<<<<<< HEAD
-      let res = this.sendFetchBid(trade, bid)
-=======
       let res = await this.sendFetchBid(trade, bid)
->>>>>>> e2b2369a
 
       if (res.err) {
         this.$notify({ title: 'Place order', message: res.desc, type: 'error' })
