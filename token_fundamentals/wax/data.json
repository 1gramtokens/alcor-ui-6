{
  "BRWL@brawlertoken": {
    "name": "Brawlers",
    "website": {
      "link": "https://www.bcbrawlers.com/",
      "name": "bcbrawlers.com"
    },
    "tags": [
      "Gaming",
      "P2E",
      "NFT"
    ],
    "socials": [
      "https://twitter.com/bc_brawlers",
      "https://discord.com/invite/W9XzVNDrMS"
    ],
    "description": "Blockchain Brawlers is the first play-to-earn (P2E) game experience built by WAX Game Studios on the WAX Blockchain. You can collect Brawlers, equip them with gear and send them to Brawl in the Ring for rewards."
  },
  "FWW@farmerstoken": {
    "name": "Farmers World",
    "website": {
      "link": "https://farmersworld.io/",
      "name": "farmersworld.io"
    },
    "tags": [
      "Gaming",
      "P2E",
      "NFT"
    ],
    "socials": [
      "https://t.me/farmersworldofficial",
      "https://twitter.com/FarmersWorldNFT",
      "https://discord.com/invite/V2pdyGdB9V"
    ],
    "github": "https://github.com/shivsriv/FarmersWorld",
    "description": "FarmersWorld is the first farming game to function on the NFTs platform. Pick for yourself suitable tools, exploit various resources, buy land to build enormous farms, and enjoy the fascinating experiences of a farmer working in Farmersworld’s Ecosystem."
  },
  "FWG@farmerstoken": {
    "name": "Farmers World",
    "website": {
      "link": "https://farmersworld.io/",
      "name": "farmersworld.io"
    },
    "github": "https://github.com/shivsriv/FarmersWorld"
  },
  "FWF@farmerstoken": {
    "name": "Farmers World",
    "website": {
      "link": "https://farmersworld.io/",
      "name": "farmersworld.io"
    },
    "github": "https://github.com/shivsriv/FarmersWorld"
  },
  "HEELS@pinup24heels": {
    "name": "PinupWarlords",
    "website": {
      "link": "https://pinupwarlords.com/",
      "name": "pinupwarlords.com"
    },
    "tags": [
      "Gaming",
      "P2E",
      "NFT"
    ],
    "socials": [
      "https://discord.com/pinupwarlords",
      "https://twitter.com/pinupwarlords"
    ],
    "description": "PinupWarlords is a fun and fast-paced Play to Earn NFT trading card game, fully on-chain, with stunning ART and multi-PvP modes. It’s a game where players own the assets and can freely resell them and participate in its ecosystem."
  },
  "MVT@miningvoxelt": {
    "name": "MiningVoxels Token",
    "website": {
      "link": "https://miningvoxels.com/",
      "name": "MiningVoxels Website"
    },
    "tags": [
      "Gaming",
      "P2E",
      "NFT"
    ],
    "socials": [
      "https://discord.gg/butkKKH8Nr",
      "https://twitter.com/miningvoxels"
    ],
    "description": "MiningVoxels is a large play-to-earn game that simulates the real-world economy."
  },
  "DBLN@dbln1wallet1": {
    "name": "Doubloon",
    "website": {
      "link": "https://discord.gg/psyberx",
      "name": "Psyber-X / Serfdom & Sorcery Discord"
    },
    "tags": [
      "Gaming",
      "P2E",
      "RPG"
    ],
    "socials": [
      "https://twitter.com/SerfdomSorcery",
      "https://discord.gg/psyberx",
      "https://peakd.com/@masterrpgbot"
    ],
    "description": "Doubloon is the official currency of the play to earn Serfdom & Sorcery Discord RPG"
  },
  "FRCT@token.parsec": {
    "name": "Few Parsec Away",
    "website": {
      "link": "https://parsecgame.io/",
      "name": "parsecgame.io"
    },
    "description": "Few Parsec Away is a captivating, massively multiplayer online game that combines both player-versus-player (PvP) and player-versus-environment (PvE) elements. It is a browser-based strategy game set in space, specifically within the solar system. Few Parsec Away is a free-to-play game based on blockchain technology, integrating elements related to NFTs and cryptocurrencies as premium features.",
    "tags": ["Play2Earn", "Gaming"],
    "socials": ["https://twitter.com/Parsec_game"]
  },
  "USDT@usdt.alcor": {
    "name": "EOS USDT",
    "website": {
      "link": "https://eosnetwork.com/blog/antelope-ibc-deep-dive-seamless-horizontal-scaling-launches-on-eos/",
      "name": "EOS Network IBC Deep Dive"
    },
    "description": "USDT bridged from EOS to WAX via IBC facilitates seamless cross-chain transfers of USDT between the EOSIO blockchains, enhancing liquidity and accessibility across ecosystems.",
    "tags": ["IBC", "USDT Bridged"],
    "socials": ["https://twitter.com/AntelopeIO", "https://twitter.com/alcorexchange"]
  },
  "TLM@alien.worlds": {
    "name": "Alien Worlds",
    "website": {
      "link": "https://alienworlds.io/",
      "name": "alienworlds.io"
    },
    "description": "Alien Worlds is a Digital Item Metaverse in Faraway Space. Own land on distant planets, explore and find strange artefacts, mine for Trilium with hyper-advanced tools or fight using alien weapons.",
    "tags": ["Gaming", "DeFi"],
    "socials": ["https://twitter.com/AlienWorlds"]
  },
  "MARTIA@martia": {
    "name": "Colonize Mars",
    "website": {
      "link": "https://colonizemars.com/",
      "name": "colonizemars.com"
    },
    "description": "Own part of the first-ever mars colony on the blockchain! Purchase supply crates, unlock unique cards, and upgrade them for a chance at owning different parts of the colony forever.",
    "tags": ["Play2Own", "Gaming", "Simulation"],
    "socials": ["https://twitter.com/colonizemarsnft"]
  },
  "RLM@realmnftgame": {
    "name": "Realm NFT Game",
    "website": {
      "link": "https://realmnft.io/",
      "name": "realmnft.io"
    },
    "description": "Realm NFT's are playable, blockchain-based collectables for using in Realm, a play-to-earn resource management game. In Realm players strategically utilize their NFT Leaders, Helpers and Boosts to save the world from devastation.",
    "tags": ["Strategy", "Gaming"],
    "socials": ["https://twitter.com/RealmNft"]
  },
  "LOOT@warsaken": {
    "name": "The Warsaken",
    "website": {
      "link": "https://www.warsaken.com/",
      "name": "warsaken.com"
    },
    "description": "Not your father's war game",
    "tags": ["Card Game", "Strategy"],
    "socials": ["https://twitter.com/thewarsaken"]
  },
  "HONEY@nfthivehoney": {
    "name": "Honey",
    "website": {
      "link": "https://nfthive.io/",
      "name": "nfthive.io"
    },
    "description": "Buy, Sell and Trade WAX NFTs - P2E Games - NFT Collectibles - NFT Tools: Set Builder, Bulk Operations, NFT Crafting, Drops",
    "tags": ["Marketplace"],
    "socials": ["https://twitter.com/nfthiveio"]
  },
  "AETHER@e.rplanet": {
    "name": "RPlanet",
    "website": {
      "link": "https://rplanet.io/",
      "name": "rplanet.io"
    },
    "description": "RPlanet assets are playable, blockchain-based collectibles for use in the game RPlanet Conquest.",
    "tags": ["Gaming"],
    "socials": ["https://twitter.com/RPLANETio"]
  },
  "NBMFUS@battleminers": {
    "name": "NFT Battle Miners",
    "website": {
      "link": "https://game.nftbattleminers.com/",
      "name": "game.nftbattleminers.com"
    },
    "description": "NFT Battle Miners (NBM) is your portal to the Arcadian system, a massive multiplayer online universe where everyone can play for free and earn real money! In NBM, you can create your own character and play as a miner exploring Arcadia looking for its wealth. Trade, sell, upgrade, fight, the choice is yours!",
    "tags": ["Metaverse", "Gaming"],
    "socials": ["https://twitter.com/NFTBattleMiners"]
  },
  "NBMACT@battleminers": {
    "name": "NFT Battle Miners",
    "website": {
      "link": "https://game.nftbattleminers.com/",
      "name": "game.nftbattleminers.com"
    },
    "description": "NFT Battle Miners (NBM) is your portal to the Arcadian system, a massive multiplayer online universe where everyone can play for free and earn real money! In NBM, you can create your own character and play as a miner exploring Arcadia looking for its wealth. Trade, sell, upgrade, fight, the choice is yours!",
    "tags": ["Metaverse", "Gaming"],
    "socials": ["https://twitter.com/NFTBattleMiners"]
  },
  "NBMMIN@battleminers": {
    "name": "NFT Battle Miners",
    "website": {
      "link": "https://game.nftbattleminers.com/",
      "name": "game.nftbattleminers.com"
    },
    "description": "NFT Battle Miners (NBM) is your portal to the Arcadian system, a massive multiplayer online universe where everyone can play for free and earn real money! In NBM, you can create your own character and play as a miner exploring Arcadia looking for its wealth. Trade, sell, upgrade, fight, the choice is yours!",
    "tags": ["Metaverse", "Gaming"],
    "socials": ["https://twitter.com/NFTBattleMiners"]
  },
  "NBMACT@battleminers": {
    "name": "NFT Battle Miners",
    "website": {
      "link": "https://game.nftbattleminers.com/",
      "name": "game.nftbattleminers.com"
    },
    "description": "NFT Battle Miners (NBM) is your portal to the Arcadian system, a massive multiplayer online universe where everyone can play for free and earn real money! In NBM, you can create your own character and play as a miner exploring Arcadia looking for its wealth. Trade, sell, upgrade, fight, the choice is yours!",
    "tags": ["Metaverse", "Gaming"],
    "socials": ["https://twitter.com/NFTBattleMiners"]
  },
  "NBMMIN@battleminers": {
    "name": "NFT Battle Miners",
    "website": {
      "link": "https://game.nftbattleminers.com/",
      "name": "game.nftbattleminers.com"
    },
    "description": "NFT Battle Miners (NBM) is your portal to the Arcadian system, a massive multiplayer online universe where everyone can play for free and earn real money! In NBM, you can create your own character and play as a miner exploring Arcadia looking for its wealth. Trade, sell, upgrade, fight, the choice is yours!",
    "tags": ["Metaverse", "Gaming"],
    "socials": ["https://twitter.com/NFTBattleMiners"]
  },
  "WOMBAT@wombattokens": {
    "name": "Wombat",
    "website": {
      "link": "https://www.wombat.app/",
      "name": "wombat.app"
    },
    "description": "Wombat is your home for NFT-Gaming. Become part of the gaming revolution and play together with millions of gamers across the globe.",
    "tags": ["Ecosystem"],
    "socials": ["https://twitter.com/adoptwombat"]
  },
  "NOVO@tokens.novo": {
    "name": "Novopangea",
    "website": {
      "link": "https://novopangea.io/welcome/",
      "name": "novopangea.io"
    },
    "description": "Novopangea is a fun and immersive MPOG experience where you build your economic empire across the six realms of Novopangea. You can purchase land, and buildings and produce resources to earn Obsidian. Take your Obsidian and then level up your in-game assets. As our game expands to PVP you will be able to produce specific resources that can be crafted with weapons, armor, accessories, and items.",
    "tags": ["Gaming", "Art", "Storytelling"],
    "socials": ["https://twitter.com/novopangeaio"]
  },
  "ZBC@zombiecointk": {
    "name": "Zombiecoin",
    "website": {
      "link": "https://www.zombiecoin.io/",
      "name": "zombiecoin.io"
    },
    "description": "Zombiecoin is an NFT resource gathering and crafting game on the WAX blockchain. Players perform work tasks to gather various resources. The resources are used in crafting and upgrading to higher tier materials. For example, walls can be made from wood and combined with other parts to build a house. You can also trade the resources and assets on the secondary market.",
    "tags": ["Gaming", "Art", "Storytelling"],
    "socials": ["https://twitter.com/ZombiecoinNFT"]
  },
  "SEST@farmingtoken": {
    "name": "Farming Tales",
    "website": {
      "link": "https://www.zombiecoin.io/",
      "name": "zombiecoin.io"
    },
    "description": "A crypto farm where NFTs represent real products from real farms. The NFTs of this collection represent the tools that, every day, accompany the farmers in their hard work. By putting these tools together it is possible to generate new NFTs that are linked to real goods and products from our farms. Ownership of these NFTs therefore guarantees ownership of these products.",
    "socials": ["https://twitter.com/farming_tales"]
  },
  "FGL@fgltokenmgmt": {
    "name": "FGL",
    "website": {
      "link": "https://www.fgltoken.com/fgltoken",
      "name": "fgltoken.com"
    },
    "description": "Cosmic Clash, Mecha World and Nifty Fish are part of the FGL ecosystem. Lucrative Gaming, aka “FGL” was founded in 2007 and pioneered web games, helping web and Flash developers get their games published and distributed at a time when the web game market was considered the “wild west”.",
    "socials": ["https://twitter.com/FGL_NFT"]
  },
  "NEFTY@token.nefty": {
    "name": "Nefty Blocks",
    "website": {
      "link": "https://neftyblocks.com/",
      "name": "neftyblocks.com"
    },
    "description": "NeftyBlocks is the #1 trade to Earn marketplace for buying, selling and creating digital collectibles.",
    "socials": ["https://twitter.com/neftyblocks"]
  },
<<<<<<< HEAD
  "MILK@starcadiamlk": {
    "name": "Starcadia",
    "website": {
      "link": "https://www.starcadia.io/",
      "name": "starcadia.com"
    },
    "tags": [
      "Gaming",
      "P2E",
      "NFT",
      "FARMING",
      "STAKING",
    ],
    "socials": [
      "https://twitter.com/Starcadia_io",
      "https://discord.com/invite/r4S76AtfzW"
    ],
    "description": "Join the https://starcadia.io/ community with the explorers."
  },
=======
  "BLUX@bluxbluxblux": {
    "name": "BLUX",
    "website": {
      "link": "https://cxc.world/",
      "name": "cXc.world"
    },
    "tags": [
      "Map",
      "web4",
      "NFT",
      "Social",
      "Curation"
    ],
    "description": "cXc.world is a global map of Media NFTs. On-chain Ups curate local Top Charts and reward BLUX for votes and PURPLE for artists who make the daily Top 64 Charts. 1 BLUX makes 1 Up starting in cXc.world Beta. See the demo: youtu.be/coNc4iJB7OM",
    "github": "https://github.com/currentxchange/purple-explainer",
    "socials": ["https://linktr.ee/cXc.world", "https://twitter.com/currentxchange", "https://www.instagram.com/cxc.world", "https://www.youtube.com/@currentxchange", "https://discord.gg/u3kpj7xEWZ", "https://t.me/cXc_world", "https://peakd.com/@currentxchange", "https://www.reddit.com/r/cXcMusic"]
  },
  "PURPLE@purplepurple": {
    "name": "Purple",
    "website": {
      "link": "https://cxc.world/",
      "name": "cXc.world"
    },
    "tags": [
      "Map",
      "web4",
      "NFT",
      "Social",
      "Curation"
    ],
    "description": "cXc.world is a global map of Media NFTs. On-chain Ups curate local Top Charts and reward BLUX for votes and PURPLE for artists who make the daily Top 64 Charts. PURPLE is stakable for daily return of Ups or BLUX. See the demo youtu.be/coNc4iJB7OM",
    "github": "https://github.com/currentxchange/purple-explainer",
    "socials": ["https://linktr.ee/cXc.world", "https://twitter.com/currentxchange", "https://www.instagram.com/cxc.world", "https://www.youtube.com/@currentxchange", "https://discord.gg/u3kpj7xEWZ", "https://t.me/cXc_world", "https://peakd.com/@currentxchange", "https://www.reddit.com/r/cXcMusic"]
  }
>>>>>>> cfe74b39
}
<|MERGE_RESOLUTION|>--- conflicted
+++ resolved
@@ -1,349 +1,421 @@
 {
-  "BRWL@brawlertoken": {
-    "name": "Brawlers",
-    "website": {
-      "link": "https://www.bcbrawlers.com/",
-      "name": "bcbrawlers.com"
-    },
-    "tags": [
-      "Gaming",
-      "P2E",
-      "NFT"
-    ],
-    "socials": [
-      "https://twitter.com/bc_brawlers",
-      "https://discord.com/invite/W9XzVNDrMS"
-    ],
-    "description": "Blockchain Brawlers is the first play-to-earn (P2E) game experience built by WAX Game Studios on the WAX Blockchain. You can collect Brawlers, equip them with gear and send them to Brawl in the Ring for rewards."
-  },
-  "FWW@farmerstoken": {
-    "name": "Farmers World",
-    "website": {
-      "link": "https://farmersworld.io/",
-      "name": "farmersworld.io"
-    },
-    "tags": [
-      "Gaming",
-      "P2E",
-      "NFT"
-    ],
-    "socials": [
-      "https://t.me/farmersworldofficial",
-      "https://twitter.com/FarmersWorldNFT",
-      "https://discord.com/invite/V2pdyGdB9V"
-    ],
-    "github": "https://github.com/shivsriv/FarmersWorld",
-    "description": "FarmersWorld is the first farming game to function on the NFTs platform. Pick for yourself suitable tools, exploit various resources, buy land to build enormous farms, and enjoy the fascinating experiences of a farmer working in Farmersworld’s Ecosystem."
-  },
-  "FWG@farmerstoken": {
-    "name": "Farmers World",
-    "website": {
-      "link": "https://farmersworld.io/",
-      "name": "farmersworld.io"
-    },
-    "github": "https://github.com/shivsriv/FarmersWorld"
-  },
-  "FWF@farmerstoken": {
-    "name": "Farmers World",
-    "website": {
-      "link": "https://farmersworld.io/",
-      "name": "farmersworld.io"
-    },
-    "github": "https://github.com/shivsriv/FarmersWorld"
-  },
-  "HEELS@pinup24heels": {
-    "name": "PinupWarlords",
-    "website": {
-      "link": "https://pinupwarlords.com/",
-      "name": "pinupwarlords.com"
-    },
-    "tags": [
-      "Gaming",
-      "P2E",
-      "NFT"
-    ],
-    "socials": [
-      "https://discord.com/pinupwarlords",
-      "https://twitter.com/pinupwarlords"
-    ],
-    "description": "PinupWarlords is a fun and fast-paced Play to Earn NFT trading card game, fully on-chain, with stunning ART and multi-PvP modes. It’s a game where players own the assets and can freely resell them and participate in its ecosystem."
-  },
-  "MVT@miningvoxelt": {
-    "name": "MiningVoxels Token",
-    "website": {
-      "link": "https://miningvoxels.com/",
-      "name": "MiningVoxels Website"
-    },
-    "tags": [
-      "Gaming",
-      "P2E",
-      "NFT"
-    ],
-    "socials": [
-      "https://discord.gg/butkKKH8Nr",
-      "https://twitter.com/miningvoxels"
-    ],
-    "description": "MiningVoxels is a large play-to-earn game that simulates the real-world economy."
-  },
-  "DBLN@dbln1wallet1": {
-    "name": "Doubloon",
-    "website": {
-      "link": "https://discord.gg/psyberx",
-      "name": "Psyber-X / Serfdom & Sorcery Discord"
-    },
-    "tags": [
-      "Gaming",
-      "P2E",
-      "RPG"
-    ],
-    "socials": [
-      "https://twitter.com/SerfdomSorcery",
-      "https://discord.gg/psyberx",
-      "https://peakd.com/@masterrpgbot"
-    ],
-    "description": "Doubloon is the official currency of the play to earn Serfdom & Sorcery Discord RPG"
-  },
-  "FRCT@token.parsec": {
-    "name": "Few Parsec Away",
-    "website": {
-      "link": "https://parsecgame.io/",
-      "name": "parsecgame.io"
-    },
-    "description": "Few Parsec Away is a captivating, massively multiplayer online game that combines both player-versus-player (PvP) and player-versus-environment (PvE) elements. It is a browser-based strategy game set in space, specifically within the solar system. Few Parsec Away is a free-to-play game based on blockchain technology, integrating elements related to NFTs and cryptocurrencies as premium features.",
-    "tags": ["Play2Earn", "Gaming"],
-    "socials": ["https://twitter.com/Parsec_game"]
-  },
-  "USDT@usdt.alcor": {
-    "name": "EOS USDT",
-    "website": {
-      "link": "https://eosnetwork.com/blog/antelope-ibc-deep-dive-seamless-horizontal-scaling-launches-on-eos/",
-      "name": "EOS Network IBC Deep Dive"
-    },
-    "description": "USDT bridged from EOS to WAX via IBC facilitates seamless cross-chain transfers of USDT between the EOSIO blockchains, enhancing liquidity and accessibility across ecosystems.",
-    "tags": ["IBC", "USDT Bridged"],
-    "socials": ["https://twitter.com/AntelopeIO", "https://twitter.com/alcorexchange"]
-  },
-  "TLM@alien.worlds": {
-    "name": "Alien Worlds",
-    "website": {
-      "link": "https://alienworlds.io/",
-      "name": "alienworlds.io"
-    },
-    "description": "Alien Worlds is a Digital Item Metaverse in Faraway Space. Own land on distant planets, explore and find strange artefacts, mine for Trilium with hyper-advanced tools or fight using alien weapons.",
-    "tags": ["Gaming", "DeFi"],
-    "socials": ["https://twitter.com/AlienWorlds"]
-  },
-  "MARTIA@martia": {
-    "name": "Colonize Mars",
-    "website": {
-      "link": "https://colonizemars.com/",
-      "name": "colonizemars.com"
-    },
-    "description": "Own part of the first-ever mars colony on the blockchain! Purchase supply crates, unlock unique cards, and upgrade them for a chance at owning different parts of the colony forever.",
-    "tags": ["Play2Own", "Gaming", "Simulation"],
-    "socials": ["https://twitter.com/colonizemarsnft"]
-  },
-  "RLM@realmnftgame": {
-    "name": "Realm NFT Game",
-    "website": {
-      "link": "https://realmnft.io/",
-      "name": "realmnft.io"
-    },
-    "description": "Realm NFT's are playable, blockchain-based collectables for using in Realm, a play-to-earn resource management game. In Realm players strategically utilize their NFT Leaders, Helpers and Boosts to save the world from devastation.",
-    "tags": ["Strategy", "Gaming"],
-    "socials": ["https://twitter.com/RealmNft"]
-  },
-  "LOOT@warsaken": {
-    "name": "The Warsaken",
-    "website": {
-      "link": "https://www.warsaken.com/",
-      "name": "warsaken.com"
-    },
-    "description": "Not your father's war game",
-    "tags": ["Card Game", "Strategy"],
-    "socials": ["https://twitter.com/thewarsaken"]
-  },
-  "HONEY@nfthivehoney": {
-    "name": "Honey",
-    "website": {
-      "link": "https://nfthive.io/",
-      "name": "nfthive.io"
-    },
-    "description": "Buy, Sell and Trade WAX NFTs - P2E Games - NFT Collectibles - NFT Tools: Set Builder, Bulk Operations, NFT Crafting, Drops",
-    "tags": ["Marketplace"],
-    "socials": ["https://twitter.com/nfthiveio"]
-  },
-  "AETHER@e.rplanet": {
-    "name": "RPlanet",
-    "website": {
-      "link": "https://rplanet.io/",
-      "name": "rplanet.io"
-    },
-    "description": "RPlanet assets are playable, blockchain-based collectibles for use in the game RPlanet Conquest.",
-    "tags": ["Gaming"],
-    "socials": ["https://twitter.com/RPLANETio"]
-  },
-  "NBMFUS@battleminers": {
-    "name": "NFT Battle Miners",
-    "website": {
-      "link": "https://game.nftbattleminers.com/",
-      "name": "game.nftbattleminers.com"
-    },
-    "description": "NFT Battle Miners (NBM) is your portal to the Arcadian system, a massive multiplayer online universe where everyone can play for free and earn real money! In NBM, you can create your own character and play as a miner exploring Arcadia looking for its wealth. Trade, sell, upgrade, fight, the choice is yours!",
-    "tags": ["Metaverse", "Gaming"],
-    "socials": ["https://twitter.com/NFTBattleMiners"]
-  },
-  "NBMACT@battleminers": {
-    "name": "NFT Battle Miners",
-    "website": {
-      "link": "https://game.nftbattleminers.com/",
-      "name": "game.nftbattleminers.com"
-    },
-    "description": "NFT Battle Miners (NBM) is your portal to the Arcadian system, a massive multiplayer online universe where everyone can play for free and earn real money! In NBM, you can create your own character and play as a miner exploring Arcadia looking for its wealth. Trade, sell, upgrade, fight, the choice is yours!",
-    "tags": ["Metaverse", "Gaming"],
-    "socials": ["https://twitter.com/NFTBattleMiners"]
-  },
-  "NBMMIN@battleminers": {
-    "name": "NFT Battle Miners",
-    "website": {
-      "link": "https://game.nftbattleminers.com/",
-      "name": "game.nftbattleminers.com"
-    },
-    "description": "NFT Battle Miners (NBM) is your portal to the Arcadian system, a massive multiplayer online universe where everyone can play for free and earn real money! In NBM, you can create your own character and play as a miner exploring Arcadia looking for its wealth. Trade, sell, upgrade, fight, the choice is yours!",
-    "tags": ["Metaverse", "Gaming"],
-    "socials": ["https://twitter.com/NFTBattleMiners"]
-  },
-  "NBMACT@battleminers": {
-    "name": "NFT Battle Miners",
-    "website": {
-      "link": "https://game.nftbattleminers.com/",
-      "name": "game.nftbattleminers.com"
-    },
-    "description": "NFT Battle Miners (NBM) is your portal to the Arcadian system, a massive multiplayer online universe where everyone can play for free and earn real money! In NBM, you can create your own character and play as a miner exploring Arcadia looking for its wealth. Trade, sell, upgrade, fight, the choice is yours!",
-    "tags": ["Metaverse", "Gaming"],
-    "socials": ["https://twitter.com/NFTBattleMiners"]
-  },
-  "NBMMIN@battleminers": {
-    "name": "NFT Battle Miners",
-    "website": {
-      "link": "https://game.nftbattleminers.com/",
-      "name": "game.nftbattleminers.com"
-    },
-    "description": "NFT Battle Miners (NBM) is your portal to the Arcadian system, a massive multiplayer online universe where everyone can play for free and earn real money! In NBM, you can create your own character and play as a miner exploring Arcadia looking for its wealth. Trade, sell, upgrade, fight, the choice is yours!",
-    "tags": ["Metaverse", "Gaming"],
-    "socials": ["https://twitter.com/NFTBattleMiners"]
-  },
-  "WOMBAT@wombattokens": {
-    "name": "Wombat",
-    "website": {
-      "link": "https://www.wombat.app/",
-      "name": "wombat.app"
-    },
-    "description": "Wombat is your home for NFT-Gaming. Become part of the gaming revolution and play together with millions of gamers across the globe.",
-    "tags": ["Ecosystem"],
-    "socials": ["https://twitter.com/adoptwombat"]
-  },
-  "NOVO@tokens.novo": {
-    "name": "Novopangea",
-    "website": {
-      "link": "https://novopangea.io/welcome/",
-      "name": "novopangea.io"
-    },
-    "description": "Novopangea is a fun and immersive MPOG experience where you build your economic empire across the six realms of Novopangea. You can purchase land, and buildings and produce resources to earn Obsidian. Take your Obsidian and then level up your in-game assets. As our game expands to PVP you will be able to produce specific resources that can be crafted with weapons, armor, accessories, and items.",
-    "tags": ["Gaming", "Art", "Storytelling"],
-    "socials": ["https://twitter.com/novopangeaio"]
-  },
-  "ZBC@zombiecointk": {
-    "name": "Zombiecoin",
-    "website": {
-      "link": "https://www.zombiecoin.io/",
-      "name": "zombiecoin.io"
-    },
-    "description": "Zombiecoin is an NFT resource gathering and crafting game on the WAX blockchain. Players perform work tasks to gather various resources. The resources are used in crafting and upgrading to higher tier materials. For example, walls can be made from wood and combined with other parts to build a house. You can also trade the resources and assets on the secondary market.",
-    "tags": ["Gaming", "Art", "Storytelling"],
-    "socials": ["https://twitter.com/ZombiecoinNFT"]
-  },
-  "SEST@farmingtoken": {
-    "name": "Farming Tales",
-    "website": {
-      "link": "https://www.zombiecoin.io/",
-      "name": "zombiecoin.io"
-    },
-    "description": "A crypto farm where NFTs represent real products from real farms. The NFTs of this collection represent the tools that, every day, accompany the farmers in their hard work. By putting these tools together it is possible to generate new NFTs that are linked to real goods and products from our farms. Ownership of these NFTs therefore guarantees ownership of these products.",
-    "socials": ["https://twitter.com/farming_tales"]
-  },
-  "FGL@fgltokenmgmt": {
-    "name": "FGL",
-    "website": {
-      "link": "https://www.fgltoken.com/fgltoken",
-      "name": "fgltoken.com"
-    },
-    "description": "Cosmic Clash, Mecha World and Nifty Fish are part of the FGL ecosystem. Lucrative Gaming, aka “FGL” was founded in 2007 and pioneered web games, helping web and Flash developers get their games published and distributed at a time when the web game market was considered the “wild west”.",
-    "socials": ["https://twitter.com/FGL_NFT"]
-  },
-  "NEFTY@token.nefty": {
-    "name": "Nefty Blocks",
-    "website": {
-      "link": "https://neftyblocks.com/",
-      "name": "neftyblocks.com"
-    },
-    "description": "NeftyBlocks is the #1 trade to Earn marketplace for buying, selling and creating digital collectibles.",
-    "socials": ["https://twitter.com/neftyblocks"]
-  },
-<<<<<<< HEAD
-  "MILK@starcadiamlk": {
-    "name": "Starcadia",
-    "website": {
-      "link": "https://www.starcadia.io/",
-      "name": "starcadia.com"
-    },
-    "tags": [
-      "Gaming",
-      "P2E",
-      "NFT",
-      "FARMING",
-      "STAKING",
-    ],
-    "socials": [
-      "https://twitter.com/Starcadia_io",
-      "https://discord.com/invite/r4S76AtfzW"
-    ],
-    "description": "Join the https://starcadia.io/ community with the explorers."
-  },
-=======
-  "BLUX@bluxbluxblux": {
-    "name": "BLUX",
-    "website": {
-      "link": "https://cxc.world/",
-      "name": "cXc.world"
-    },
-    "tags": [
-      "Map",
-      "web4",
-      "NFT",
-      "Social",
-      "Curation"
-    ],
-    "description": "cXc.world is a global map of Media NFTs. On-chain Ups curate local Top Charts and reward BLUX for votes and PURPLE for artists who make the daily Top 64 Charts. 1 BLUX makes 1 Up starting in cXc.world Beta. See the demo: youtu.be/coNc4iJB7OM",
-    "github": "https://github.com/currentxchange/purple-explainer",
-    "socials": ["https://linktr.ee/cXc.world", "https://twitter.com/currentxchange", "https://www.instagram.com/cxc.world", "https://www.youtube.com/@currentxchange", "https://discord.gg/u3kpj7xEWZ", "https://t.me/cXc_world", "https://peakd.com/@currentxchange", "https://www.reddit.com/r/cXcMusic"]
-  },
-  "PURPLE@purplepurple": {
-    "name": "Purple",
-    "website": {
-      "link": "https://cxc.world/",
-      "name": "cXc.world"
-    },
-    "tags": [
-      "Map",
-      "web4",
-      "NFT",
-      "Social",
-      "Curation"
-    ],
-    "description": "cXc.world is a global map of Media NFTs. On-chain Ups curate local Top Charts and reward BLUX for votes and PURPLE for artists who make the daily Top 64 Charts. PURPLE is stakable for daily return of Ups or BLUX. See the demo youtu.be/coNc4iJB7OM",
-    "github": "https://github.com/currentxchange/purple-explainer",
-    "socials": ["https://linktr.ee/cXc.world", "https://twitter.com/currentxchange", "https://www.instagram.com/cxc.world", "https://www.youtube.com/@currentxchange", "https://discord.gg/u3kpj7xEWZ", "https://t.me/cXc_world", "https://peakd.com/@currentxchange", "https://www.reddit.com/r/cXcMusic"]
-  }
->>>>>>> cfe74b39
-}
+    "BRWL@brawlertoken": {
+        "name": "Brawlers",
+        "website": {
+            "link": "https://www.bcbrawlers.com/",
+            "name": "bcbrawlers.com"
+        },
+        "tags": [
+            "Gaming",
+            "P2E",
+            "NFT"
+        ],
+        "socials": [
+            "https://twitter.com/bc_brawlers",
+            "https://discord.com/invite/W9XzVNDrMS"
+        ],
+        "description": "Blockchain Brawlers is the first play-to-earn (P2E) game experience built by WAX Game Studios on the WAX Blockchain. You can collect Brawlers, equip them with gear and send them to Brawl in the Ring for rewards."
+    },
+    "FWW@farmerstoken": {
+        "name": "Farmers World",
+        "website": {
+            "link": "https://farmersworld.io/",
+            "name": "farmersworld.io"
+        },
+        "tags": [
+            "Gaming",
+            "P2E",
+            "NFT"
+        ],
+        "socials": [
+            "https://t.me/farmersworldofficial",
+            "https://twitter.com/FarmersWorldNFT",
+            "https://discord.com/invite/V2pdyGdB9V"
+        ],
+        "github": "https://github.com/shivsriv/FarmersWorld",
+        "description": "FarmersWorld is the first farming game to function on the NFTs platform. Pick for yourself suitable tools, exploit various resources, buy land to build enormous farms, and enjoy the fascinating experiences of a farmer working in Farmersworld’s Ecosystem."
+    },
+    "FWG@farmerstoken": {
+        "name": "Farmers World",
+        "website": {
+            "link": "https://farmersworld.io/",
+            "name": "farmersworld.io"
+        },
+        "github": "https://github.com/shivsriv/FarmersWorld"
+    },
+    "FWF@farmerstoken": {
+        "name": "Farmers World",
+        "website": {
+            "link": "https://farmersworld.io/",
+            "name": "farmersworld.io"
+        },
+        "github": "https://github.com/shivsriv/FarmersWorld"
+    },
+    "HEELS@pinup24heels": {
+        "name": "PinupWarlords",
+        "website": {
+            "link": "https://pinupwarlords.com/",
+            "name": "pinupwarlords.com"
+        },
+        "tags": [
+            "Gaming",
+            "P2E",
+            "NFT"
+        ],
+        "socials": [
+            "https://discord.com/pinupwarlords",
+            "https://twitter.com/pinupwarlords"
+        ],
+        "description": "PinupWarlords is a fun and fast-paced Play to Earn NFT trading card game, fully on-chain, with stunning ART and multi-PvP modes. It’s a game where players own the assets and can freely resell them and participate in its ecosystem."
+    },
+    "MVT@miningvoxelt": {
+        "name": "MiningVoxels Token",
+        "website": {
+            "link": "https://miningvoxels.com/",
+            "name": "MiningVoxels Website"
+        },
+        "tags": [
+            "Gaming",
+            "P2E",
+            "NFT"
+        ],
+        "socials": [
+            "https://discord.gg/butkKKH8Nr",
+            "https://twitter.com/miningvoxels"
+        ],
+        "description": "MiningVoxels is a large play-to-earn game that simulates the real-world economy."
+    },
+    "DBLN@dbln1wallet1": {
+        "name": "Doubloon",
+        "website": {
+            "link": "https://discord.gg/psyberx",
+            "name": "Psyber-X / Serfdom & Sorcery Discord"
+        },
+        "tags": [
+            "Gaming",
+            "P2E",
+            "RPG"
+        ],
+        "socials": [
+            "https://twitter.com/SerfdomSorcery",
+            "https://discord.gg/psyberx",
+            "https://peakd.com/@masterrpgbot"
+        ],
+        "description": "Doubloon is the official currency of the play to earn Serfdom & Sorcery Discord RPG"
+    },
+    "FRCT@token.parsec": {
+        "name": "Few Parsec Away",
+        "website": {
+            "link": "https://parsecgame.io/",
+            "name": "parsecgame.io"
+        },
+        "description": "Few Parsec Away is a captivating, massively multiplayer online game that combines both player-versus-player (PvP) and player-versus-environment (PvE) elements. It is a browser-based strategy game set in space, specifically within the solar system. Few Parsec Away is a free-to-play game based on blockchain technology, integrating elements related to NFTs and cryptocurrencies as premium features.",
+        "tags": [
+            "Play2Earn",
+            "Gaming"
+        ],
+        "socials": [
+            "https://twitter.com/Parsec_game"
+        ]
+    },
+    "USDT@usdt.alcor": {
+        "name": "EOS USDT",
+        "website": {
+            "link": "https://eosnetwork.com/blog/antelope-ibc-deep-dive-seamless-horizontal-scaling-launches-on-eos/",
+            "name": "EOS Network IBC Deep Dive"
+        },
+        "description": "USDT bridged from EOS to WAX via IBC facilitates seamless cross-chain transfers of USDT between the EOSIO blockchains, enhancing liquidity and accessibility across ecosystems.",
+        "tags": [
+            "IBC",
+            "USDT Bridged"
+        ],
+        "socials": [
+            "https://twitter.com/AntelopeIO",
+            "https://twitter.com/alcorexchange"
+        ]
+    },
+    "TLM@alien.worlds": {
+        "name": "Alien Worlds",
+        "website": {
+            "link": "https://alienworlds.io/",
+            "name": "alienworlds.io"
+        },
+        "description": "Alien Worlds is a Digital Item Metaverse in Faraway Space. Own land on distant planets, explore and find strange artefacts, mine for Trilium with hyper-advanced tools or fight using alien weapons.",
+        "tags": [
+            "Gaming",
+            "DeFi"
+        ],
+        "socials": [
+            "https://twitter.com/AlienWorlds"
+        ]
+    },
+    "MARTIA@martia": {
+        "name": "Colonize Mars",
+        "website": {
+            "link": "https://colonizemars.com/",
+            "name": "colonizemars.com"
+        },
+        "description": "Own part of the first-ever mars colony on the blockchain! Purchase supply crates, unlock unique cards, and upgrade them for a chance at owning different parts of the colony forever.",
+        "tags": [
+            "Play2Own",
+            "Gaming",
+            "Simulation"
+        ],
+        "socials": [
+            "https://twitter.com/colonizemarsnft"
+        ]
+    },
+    "RLM@realmnftgame": {
+        "name": "Realm NFT Game",
+        "website": {
+            "link": "https://realmnft.io/",
+            "name": "realmnft.io"
+        },
+        "description": "Realm NFT's are playable, blockchain-based collectables for using in Realm, a play-to-earn resource management game. In Realm players strategically utilize their NFT Leaders, Helpers and Boosts to save the world from devastation.",
+        "tags": [
+            "Strategy",
+            "Gaming"
+        ],
+        "socials": [
+            "https://twitter.com/RealmNft"
+        ]
+    },
+    "LOOT@warsaken": {
+        "name": "The Warsaken",
+        "website": {
+            "link": "https://www.warsaken.com/",
+            "name": "warsaken.com"
+        },
+        "description": "Not your father's war game",
+        "tags": [
+            "Card Game",
+            "Strategy"
+        ],
+        "socials": [
+            "https://twitter.com/thewarsaken"
+        ]
+    },
+    "HONEY@nfthivehoney": {
+        "name": "Honey",
+        "website": {
+            "link": "https://nfthive.io/",
+            "name": "nfthive.io"
+        },
+        "description": "Buy, Sell and Trade WAX NFTs - P2E Games - NFT Collectibles - NFT Tools: Set Builder, Bulk Operations, NFT Crafting, Drops",
+        "tags": [
+            "Marketplace"
+        ],
+        "socials": [
+            "https://twitter.com/nfthiveio"
+        ]
+    },
+    "AETHER@e.rplanet": {
+        "name": "RPlanet",
+        "website": {
+            "link": "https://rplanet.io/",
+            "name": "rplanet.io"
+        },
+        "description": "RPlanet assets are playable, blockchain-based collectibles for use in the game RPlanet Conquest.",
+        "tags": [
+            "Gaming"
+        ],
+        "socials": [
+            "https://twitter.com/RPLANETio"
+        ]
+    },
+    "NBMFUS@battleminers": {
+        "name": "NFT Battle Miners",
+        "website": {
+            "link": "https://game.nftbattleminers.com/",
+            "name": "game.nftbattleminers.com"
+        },
+        "description": "NFT Battle Miners (NBM) is your portal to the Arcadian system, a massive multiplayer online universe where everyone can play for free and earn real money! In NBM, you can create your own character and play as a miner exploring Arcadia looking for its wealth. Trade, sell, upgrade, fight, the choice is yours!",
+        "tags": [
+            "Metaverse",
+            "Gaming"
+        ],
+        "socials": [
+            "https://twitter.com/NFTBattleMiners"
+        ]
+    },
+    "NBMACT@battleminers": {
+        "name": "NFT Battle Miners",
+        "website": {
+            "link": "https://game.nftbattleminers.com/",
+            "name": "game.nftbattleminers.com"
+        },
+        "description": "NFT Battle Miners (NBM) is your portal to the Arcadian system, a massive multiplayer online universe where everyone can play for free and earn real money! In NBM, you can create your own character and play as a miner exploring Arcadia looking for its wealth. Trade, sell, upgrade, fight, the choice is yours!",
+        "tags": [
+            "Metaverse",
+            "Gaming"
+        ],
+        "socials": [
+            "https://twitter.com/NFTBattleMiners"
+        ]
+    },
+    "NBMMIN@battleminers": {
+        "name": "NFT Battle Miners",
+        "website": {
+            "link": "https://game.nftbattleminers.com/",
+            "name": "game.nftbattleminers.com"
+        },
+        "description": "NFT Battle Miners (NBM) is your portal to the Arcadian system, a massive multiplayer online universe where everyone can play for free and earn real money! In NBM, you can create your own character and play as a miner exploring Arcadia looking for its wealth. Trade, sell, upgrade, fight, the choice is yours!",
+        "tags": [
+            "Metaverse",
+            "Gaming"
+        ],
+        "socials": [
+            "https://twitter.com/NFTBattleMiners"
+        ]
+    },
+    "WOMBAT@wombattokens": {
+        "name": "Wombat",
+        "website": {
+            "link": "https://www.wombat.app/",
+            "name": "wombat.app"
+        },
+        "description": "Wombat is your home for NFT-Gaming. Become part of the gaming revolution and play together with millions of gamers across the globe.",
+        "tags": [
+            "Ecosystem"
+        ],
+        "socials": [
+            "https://twitter.com/adoptwombat"
+        ]
+    },
+    "NOVO@tokens.novo": {
+        "name": "Novopangea",
+        "website": {
+            "link": "https://novopangea.io/welcome/",
+            "name": "novopangea.io"
+        },
+        "description": "Novopangea is a fun and immersive MPOG experience where you build your economic empire across the six realms of Novopangea. You can purchase land, and buildings and produce resources to earn Obsidian. Take your Obsidian and then level up your in-game assets. As our game expands to PVP you will be able to produce specific resources that can be crafted with weapons, armor, accessories, and items.",
+        "tags": [
+            "Gaming",
+            "Art",
+            "Storytelling"
+        ],
+        "socials": [
+            "https://twitter.com/novopangeaio"
+        ]
+    },
+    "ZBC@zombiecointk": {
+        "name": "Zombiecoin",
+        "website": {
+            "link": "https://www.zombiecoin.io/",
+            "name": "zombiecoin.io"
+        },
+        "description": "Zombiecoin is an NFT resource gathering and crafting game on the WAX blockchain. Players perform work tasks to gather various resources. The resources are used in crafting and upgrading to higher tier materials. For example, walls can be made from wood and combined with other parts to build a house. You can also trade the resources and assets on the secondary market.",
+        "tags": [
+            "Gaming",
+            "Art",
+            "Storytelling"
+        ],
+        "socials": [
+            "https://twitter.com/ZombiecoinNFT"
+        ]
+    },
+    "SEST@farmingtoken": {
+        "name": "Farming Tales",
+        "website": {
+            "link": "https://www.zombiecoin.io/",
+            "name": "zombiecoin.io"
+        },
+        "description": "A crypto farm where NFTs represent real products from real farms. The NFTs of this collection represent the tools that, every day, accompany the farmers in their hard work. By putting these tools together it is possible to generate new NFTs that are linked to real goods and products from our farms. Ownership of these NFTs therefore guarantees ownership of these products.",
+        "socials": [
+            "https://twitter.com/farming_tales"
+        ]
+    },
+    "FGL@fgltokenmgmt": {
+        "name": "FGL",
+        "website": {
+            "link": "https://www.fgltoken.com/fgltoken",
+            "name": "fgltoken.com"
+        },
+        "description": "Cosmic Clash, Mecha World and Nifty Fish are part of the FGL ecosystem. Lucrative Gaming, aka “FGL” was founded in 2007 and pioneered web games, helping web and Flash developers get their games published and distributed at a time when the web game market was considered the “wild west”.",
+        "socials": [
+            "https://twitter.com/FGL_NFT"
+        ]
+    },
+    "NEFTY@token.nefty": {
+        "name": "Nefty Blocks",
+        "website": {
+            "link": "https://neftyblocks.com/",
+            "name": "neftyblocks.com"
+        },
+        "description": "NeftyBlocks is the #1 trade to Earn marketplace for buying, selling and creating digital collectibles.",
+        "socials": [
+            "https://twitter.com/neftyblocks"
+        ]
+    },
+    "MILK@starcadiamlk": {
+        "name": "Starcadia",
+        "website": {
+            "link": "https://www.starcadia.io/",
+            "name": "starcadia.com"
+        },
+        "tags": [
+            "Gaming",
+            "P2E",
+            "NFT",
+            "FARMING",
+            "STAKING"
+        ],
+        "socials": [
+            "https://twitter.com/Starcadia_io",
+            "https://discord.com/invite/r4S76AtfzW"
+        ],
+        "description": "Join the https://starcadia.io/ community with the explorers."
+    },
+    "BLUX@bluxbluxblux": {
+        "name": "BLUX",
+        "website": {
+            "link": "https://cxc.world/",
+            "name": "cXc.world"
+        },
+        "tags": [
+            "Map",
+            "web4",
+            "NFT",
+            "Social",
+            "Curation"
+        ],
+        "description": "cXc.world is a global map of Media NFTs. On-chain Ups curate local Top Charts and reward BLUX for votes and PURPLE for artists who make the daily Top 64 Charts. 1 BLUX makes 1 Up starting in cXc.world Beta. See the demo: youtu.be/coNc4iJB7OM",
+        "github": "https://github.com/currentxchange/purple-explainer",
+        "socials": [
+            "https://linktr.ee/cXc.world",
+            "https://twitter.com/currentxchange",
+            "https://www.instagram.com/cxc.world",
+            "https://www.youtube.com/@currentxchange",
+            "https://discord.gg/u3kpj7xEWZ",
+            "https://t.me/cXc_world",
+            "https://peakd.com/@currentxchange",
+            "https://www.reddit.com/r/cXcMusic"
+        ]
+    },
+    "PURPLE@purplepurple": {
+        "name": "Purple",
+        "website": {
+            "link": "https://cxc.world/",
+            "name": "cXc.world"
+        },
+        "tags": [
+            "Map",
+            "web4",
+            "NFT",
+            "Social",
+            "Curation"
+        ],
+        "description": "cXc.world is a global map of Media NFTs. On-chain Ups curate local Top Charts and reward BLUX for votes and PURPLE for artists who make the daily Top 64 Charts. PURPLE is stakable for daily return of Ups or BLUX. See the demo youtu.be/coNc4iJB7OM",
+        "github": "https://github.com/currentxchange/purple-explainer",
+        "socials": [
+            "https://linktr.ee/cXc.world",
+            "https://twitter.com/currentxchange",
+            "https://www.instagram.com/cxc.world",
+            "https://www.youtube.com/@currentxchange",
+            "https://discord.gg/u3kpj7xEWZ",
+            "https://t.me/cXc_world",
+            "https://peakd.com/@currentxchange",
+            "https://www.reddit.com/r/cXcMusic"
+        ]
+    }
+}