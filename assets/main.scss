--- conflicted
+++ resolved
@@ -318,8 +318,6 @@
   .el-table__row {
     cursor: pointer;
   }
-<<<<<<< HEAD
-=======
   border-radius: 8px;
   overflow: hidden;
   th,
@@ -352,7 +350,6 @@
 }
 
 .alcor-table {
->>>>>>> 2d70368f
   border-radius: 8px;
   overflow: hidden;
   th,
@@ -366,17 +363,10 @@
     font-size: 1rem;
     color: var(--text-default);
   }
-<<<<<<< HEAD
-  th,
-  tr {
-    background: var(--table-background) !important;
-  }
-=======
   // th,
   // tr {
   //   background: var(--table-background) !important;
   // }
->>>>>>> 2d70368f
 
   td.el-table__expanded-cell {
     padding: 10px !important;
@@ -389,8 +379,6 @@
       background: var(--background-color-third) !important;
     }
   }
-<<<<<<< HEAD
-=======
 }
 
 .hover-opacity {
@@ -398,7 +386,6 @@
   &:hover {
     opacity: 0.8;
   }
->>>>>>> 2d70368f
 }
 
 // swap setting style
