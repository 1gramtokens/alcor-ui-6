<<<<<<< HEAD
@import "~/assets/_variables.scss";
@import "./base.scss";
@import "./element.scss";

.bg-base { background: var(--background-color-base); }
.bg-secondary { background: var(--background-color-secondary); }
.bg-third { background: var(--background-color-third); }

// Themes
//:root { @import "light"; }
//.theme-dark {
//  //@import "dark";
//  .el-button--primary {
//    .is-disabled {
//      color: #BDBDBD !important; // move to variable
//      background-color: #363535 !important;
//    }
//  }
//}
=======
// Import variables for light/dark theme
@import '~/assets/_variables.scss';
@import './base.scss';

// Add elements scss (themed by variables)
@import './element.scss';
>>>>>>> 1a4e53c6

@font-face {
  font-family: element-icons;
  src: url(fonts/element-icons.woff) format('woff'),
    url(fonts/element-icons.ttf) format('truetype');
}

html,
body {
  background-color: var(--background-color-base);
  color: var(--color-text-primary);

  transition: 0.3s;
}

div::-webkit-scrollbar {
  width: 2px;
}
div::-webkit-scrollbar-track {
  background: var(--background-color-base);
}
div::-webkit-scrollbar-thumb {
  background-color: #c4cbd6;
  border-radius: 20px;
}

button,
button:focus {
  outline: 0;
  outline: 0;
}

input::-webkit-outer-spin-button,
input::-webkit-inner-spin-button {
  -webkit-appearance: none;
  margin: 0;
}

label {
  margin: 0px;
}

.el-table__row,
.pointer {
  cursor: pointer;
}

@media (min-width: 1200px) {
  .container {
    max-width: 1260px;
  }
}

@media (max-width: 1024px) {
  .container {
    max-width: 100%;
  }

  .el-dialog {
    width: 90% !important;
  }

  .el-menu-item {
    padding: 0 20px 0 8px;
  }
}

@media (max-width: 425px) {
  :root .el-button + .el-button {
    margin-left: 3px;
  }
}

/* Firefox */
input[type='number'] {
  -moz-appearance: textfield;
}

.upperinput {
  text-transform: uppercase;
}
.upperinput:placeholder-shown {
  text-transform: none;
}

.a-reset {
  color: inherit !important;
  text-decoration: none !important;
}

// Custom element-ui
.input-with-select .el-input-group__append {
  width: 30%;
  background-color: transparent;
}

.el-radio-full-width.el-radio-group {
  display: flex;

  label.el-radio-button {
    flex: 1;
  }

  .el-radio-button__inner {
    width: 100%;
  }
}

.overflowbox {
  border-radius: 5px;
  border: 1px solid var(--border-color);
}

.el-menu {
  background-color: transparent !important;
}

.el-menu-item {
  &:hover,
  &:focus {
    outline: none;
    background-color: red;
  }
}

.el-menu-item {
  background-color: var(--background-color-base) !important;

  &:hover {
    outline: none;

    border-bottom: 2px solid var(--color-primary) !important;
    color: var(--color-text-primary);
  }
}

.el-menu-item.is-active {
  outline: none;

  border-bottom: 2px solid var(--color-primary) !important;
  color: var(--color-text-primary);
}

<<<<<<< HEAD
//.el-input.is-disabled .el-input__inner {
//    background-color: #dde9ec;
//}
=======
.el-input.is-disabled .el-input__inner {
  background-color: #dde9ec;
}
>>>>>>> 1a4e53c6

.el-loading-mask {
  background-color: var(--background-color-base) !important;
  opacity: 0.9;
}
.nuxt-progress {
  background-color: var(--color-primary) !important;
}
pre {
  color: var(--color-primary);
}

// TODO Обновить UI цсс элемента
//:root .el-radio-button:first-child .el-radio-button__inner {
//    border-radius: 10px 0 0 10px;
//}
//
//:root .el-radio-button:last-child .el-radio-button__inner {
//    border-radius: 0 10px 10px 0;
//}
//
//:root .el-button:not(.el-button--text) {
//    //background: linear-gradient(90deg, #627171 0%, rgba(74, 80, 83, 0.62) 100%);
//    box-shadow: 0px 3px 4px rgba(0, 0, 0, 0.1), inset 0px 4px 4px rgba(0, 0, 0, 0.06);
//    border-radius: 10px;
//
//    .el-button-group > .el-button:first-child {
//        border-top-right-radius: 0;
//        border-bottom-right-radius: 0;
//    }
//
//    .el-button-group > .el-button:last-child {
//        border-top-left-radius: 0;
//        border-bottom-left-radius: 0;
//    }
//}
//
.el-button:not(.el-button--text),
.el-radio-group {
  box-shadow: 1px 3px 5px rgba(0, 0, 0, 0.05),
    inset 0 4px 4px rgba(0, 0, 0, 0.05);
}

// Light (default styles)
.text-danger {
  color: #b82d0d !important;
}
.text-success {
  color: #53a95b !important;
}
a {
  color: #80a1c5 !important;
}

// Dark
.theme-dark {
  .text-danger {
    color: #b56150 !important;
  }

  .trading-terminal {
    .el-table th,
    tr {
      background-color: var(--background-color-base);
    }
  }

  .markets-bar {
    height: 500px;
  }
}

.alcor-card {
  border-radius: var(--radius-2);
  padding: 14px;
  background: var(--bg-big-card);
  box-shadow: var(--card-shadow);
}

.muted {
  opacity: 0.6;
}<|MERGE_RESOLUTION|>--- conflicted
+++ resolved
@@ -1,31 +1,9 @@
-<<<<<<< HEAD
-@import "~/assets/_variables.scss";
-@import "./base.scss";
-@import "./element.scss";
-
-.bg-base { background: var(--background-color-base); }
-.bg-secondary { background: var(--background-color-secondary); }
-.bg-third { background: var(--background-color-third); }
-
-// Themes
-//:root { @import "light"; }
-//.theme-dark {
-//  //@import "dark";
-//  .el-button--primary {
-//    .is-disabled {
-//      color: #BDBDBD !important; // move to variable
-//      background-color: #363535 !important;
-//    }
-//  }
-//}
-=======
 // Import variables for light/dark theme
 @import '~/assets/_variables.scss';
 @import './base.scss';
 
 // Add elements scss (themed by variables)
 @import './element.scss';
->>>>>>> 1a4e53c6
 
 @font-face {
   font-family: element-icons;
@@ -169,15 +147,9 @@
   color: var(--color-text-primary);
 }
 
-<<<<<<< HEAD
 //.el-input.is-disabled .el-input__inner {
 //    background-color: #dde9ec;
 //}
-=======
-.el-input.is-disabled .el-input__inner {
-  background-color: #dde9ec;
-}
->>>>>>> 1a4e53c6
 
 .el-loading-mask {
   background-color: var(--background-color-base) !important;
@@ -239,6 +211,14 @@
   }
 
   .trading-terminal {
+    .el-table__row:hover {
+      background-color: var(--background-color-secondary);
+    }
+
+    .el-input__inner {
+      background-color: var(--background-color-secondary);
+    }
+
     .el-table th,
     tr {
       background-color: var(--background-color-base);
