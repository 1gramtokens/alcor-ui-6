// Import variables for light/dark theme
@import '~/assets/_variables.scss';
@import './base.scss';

// Add elements scss (themed by variables)
@import './element.scss';

@font-face {
  font-family: element-icons;
  src: url(fonts/element-icons.woff) format('woff'),
    url(fonts/element-icons.ttf) format('truetype');
}

html,
body {
  background-color: var(--background-color-base);
  color: var(--color-text-primary);

  transition: 0.3s;
}

*:focus {
  outline: none !important;
}

div::-webkit-scrollbar {
  width: 2px;
}

div::-webkit-scrollbar-track {
  background: var(--background-color-base);
}

div::-webkit-scrollbar-thumb {
  background-color: #c4cbd6;
  border-radius: 20px;
}

button,
button:focus {
  outline: 0;
  outline: 0;
}

input::-webkit-outer-spin-button,
input::-webkit-inner-spin-button {
  -webkit-appearance: none;
  margin: 0;
}

label {
  margin: 0px;
}

.pointer {
  cursor: pointer;
}

@media (min-width: 1200px) {
  .container {
    max-width: 1260px;
  }
}

@media (max-width: 1024px) {
  .container {
    max-width: 100%;
  }

  .el-dialog {
    width: 90% !important;
  }

  .el-menu-item {
    padding: 0 20px 0 8px;
  }
}

@media (max-width: 425px) {
  :root .el-button+.el-button {
    margin-left: 3px;
  }
}

/* Firefox */
input[type='number'] {
  -moz-appearance: textfield;
}

.upperinput {
  text-transform: uppercase;
}

.upperinput:placeholder-shown {
  text-transform: none;
}

.a-reset {
  color: inherit !important;
  text-decoration: none !important;
}

// Custom element-ui
.input-with-select .el-input-group__append {
  width: 30%;
  background-color: transparent;
}

.el-radio-full-width.el-radio-group {
  display: flex;

  label.el-radio-button {
    flex: 1;
  }

  .el-radio-button__inner {
    width: 100%;
  }
}

.overflowbox {
  border-radius: 5px;
  border: 1px solid var(--border-color);
}

.el-menu {
  background-color: transparent !important;
}

.el-menu-item {

  &:hover,
  &:focus {
    outline: none;
    background-color: red;
  }
}

.el-menu-item {
  background-color: var(--background-color-base) !important;

  &:hover {
    outline: none;

    border-bottom: 2px solid var(--color-primary) !important;
    color: var(--color-text-primary);
  }
}

.el-menu-item.is-active {
  outline: none;

  border-bottom: 2px solid var(--color-primary) !important;
  color: var(--color-text-primary);
}

//.el-input.is-disabled .el-input__inner {
//    background-color: #dde9ec;
//}

.el-loading-mask {
  background-color: var(--background-color-base) !important;
  opacity: 0.9;
}

.nuxt-progress {
  background-color: var(--color-primary) !important;
}

pre {
  color: var(--color-primary);
}

// TODO Обновить UI цсс элемента
//:root .el-radio-button:first-child .el-radio-button__inner {
//    border-radius: 10px 0 0 10px;
//}
//
//:root .el-radio-button:last-child .el-radio-button__inner {
//    border-radius: 0 10px 10px 0;
//}
//
//:root .el-button:not(.el-button--text) {
//    //background: linear-gradient(90deg, #627171 0%, rgba(74, 80, 83, 0.62) 100%);
//    box-shadow: 0px 3px 4px rgba(0, 0, 0, 0.1), inset 0px 4px 4px rgba(0, 0, 0, 0.06);
//    border-radius: 10px;
//
//    .el-button-group > .el-button:first-child {
//        border-top-right-radius: 0;
//        border-bottom-right-radius: 0;
//    }
//
//    .el-button-group > .el-button:last-child {
//        border-top-left-radius: 0;
//        border-bottom-left-radius: 0;
//    }
//}
//
.el-button:not(.el-button--text),
.el-radio-group {
  box-shadow: 1px 3px 5px rgba(0, 0, 0, 0.05),
    inset 0 4px 4px rgba(0, 0, 0, 0.05);
}

// Light (default styles)
.text-danger,
.max-sellmatch {
  color: #b82d0d !important;
}

.text-success,
.max-buymatch {
  color: #66C167 !important;
}

.text-danger-deal,
.text-success-deal,
.max-buymatch-deal span {
  color: #FFFFFF;
}

.text-success {
  color: #53a95b !important;
}

.max-buymatch-deal {
  background: linear-gradient(180deg, rgba(105, 255, 88, 0.1) 0%, rgba(4, 134, 33, 0.1) 100%)
}

.max-sellmatch-deal {
  background: linear-gradient(180deg, rgba(237, 66, 69, 0.1) 0%, rgba(255, 0, 4, 0.1) 100%), #212121;

  span {
    color: #FFFFFF;
  }
}

a {
  color: #80a1c5 !important;
}

// Dark
.theme-dark {
  .el-table::before {
    height: 0px;
  }

  .el-menu-item {
    &.is-active {
      color: var(--text-default);
    }

    color: var(--text-grey-thirdly);
  }

  .text-danger {
    color: #b56150 !important;
  }

  .trading-terminal {
    .el-input__inner {
      background-color: var(--background-color-secondary);
    }

    //.el-table th,
    //tr {
    //  background-color: var(--background-color-base);
    //}
  }

  .markets-bar {
    // height: 500px;
  }
}

.theme-contrast {
  .el-table::before {
    height: 0px;
  }

  .el-menu-item {
    &.is-active {
      color: var(--text-default);
    }

    color: var(--text-grey-thirdly);
  }

  .text-danger {
    color: #b56150 !important;
  }

  .trading-terminal {
    .el-input__inner {
      background-color: var(--background-color-secondary);
    }

    //.el-table th,
    //tr {
    //  background-color: var(--background-color-base);
    //}
  }

  .markets-bar {
    // height: 500px;
  }
}

.theme-oranger {
  .el-table::before {
    height: 0px;
  }

  .el-menu-item {
    &.is-active {
      color: var(--text-default);
    }

    color: var(--text-grey-thirdly);
  }

  .text-danger {
    color: #b56150 !important;
  }

  .trading-terminal {
    .el-input__inner {
      background-color: var(--background-color-secondary);
    }

    //.el-table th,
    //tr {
    //  background-color: var(--background-color-base);
    //}
  }

  .markets-bar {
    // height: 500px;
  }
}

.theme-oceano {
  .el-table::before {
    height: 0px;
  }

  .el-menu-item {
    &.is-active {
      color: var(--text-default);
    }

    color: var(--text-grey-thirdly);
  }

  .text-danger {
    color: #b56150 !important;
  }

  .trading-terminal {
    .el-input__inner {
      background-color: var(--background-color-secondary);
    }

    //.el-table th,
    //tr {
    //  background-color: var(--background-color-base);
    //}
  }

  .markets-bar {
    // height: 500px;
  }
}

.theme-cyber {
  .el-table::before {
    height: 0px;
  }

  .el-menu-item {
    &.is-active {
      color: var(--text-default);
    }

    color: var(--text-grey-thirdly);
  }

  .text-danger {
    color: #b56150 !important;
  }

  .trading-terminal {
    .el-input__inner {
      background-color: var(--background-color-secondary);
    }

    //.el-table th,
    //tr {
    //  background-color: var(--background-color-base);
    //}
  }

  .markets-bar {
    // height: 500px;
  }
}

.theme-bloom {
  .el-table::before {
    height: 0px;
  }

  .el-menu-item {
    &.is-active {
      color: var(--text-default);
    }

    color: var(--text-grey-thirdly);
  }

  .text-danger {
    color: #b56150 !important;
  }

  .trading-terminal {
    .el-input__inner {
      background-color: var(--background-color-secondary);
    }

    //.el-table th,
    //tr {
    //  background-color: var(--background-color-base);
    //}
  }

  .markets-bar {
    // height: 500px;
  }
}

:root {
  --color: #243746;
  --color-primary: #158876;
  --color-secondary: #0e2233;
  --bg: #f3f5f4;
  --bg-secondary: #fff;
  --border-color: #3F3F3F;
}

.dark-mode {
  --color: #ebf4f1;
  --color-primary: #41b38a;
  --color-secondary: #fdf9f3;
  --bg: #091a28;
  --bg-secondary: #071521;
  --border-color: #0d2538;
}



.alcor-card {
  border-radius: 12px;
  padding: 22px;
  background: var(--bg-big-card);
  box-shadow: var(--card-shadow);
}

.muted {
  opacity: 0.6;
}

.fwr {
  font-weight: 500;
}

.fontSmall {
  font-size: 0.72rem;
  line-height: 1rem;
}

.cancel {
  color: var(--cancel);
}

.green {
  color: var(--main-green);
}

.red {
  color: var(--main-red);
}

.alcor-inner {
  width: 100%;
  max-width: 1200px;
  padding: 0 20px;
  margin: auto;
<<<<<<< HEAD
=======

  .nav {
    padding: 12px 20px !important;
  }

  .main {
    padding: 0 0 0 0 !important;
  }

  .row {
    // margin: 0;
    // padding: 0;
  }

  .trade-page {
    margin: 0;
    padding: 0;

    .row .col {
      margin: 0;
      padding: 0;
    }
  }
>>>>>>> ff83011f
}

.confirm-button button {
  background: rgba(46, 46, 49, 0.6);
  padding: 20px !important;
  border: none;
  border-radius: var(--radius-2) !important;

  &:hover {
    background: rgba(46, 46, 49, 0.6);
  }
}

.theme-dark .confirm-button button {
  background: #161617;

  &:hover {
    background: #161617;
  }
}

.select-label {
  small {
    padding: 7px 0;
  }
}

.el-dialog {
  background: var(--dialog-background) !important;
  border-radius: 16px !important;
}

.custom-radio {
  box-shadow: none !important;

  .el-radio-button {
    border-radius: var(--radius) !important;
    overflow: hidden;
  }

  .el-radio-button__inner {
    padding: 8px 8px !important;
    font-size: 1rem !important;
    font-weight: normal !important;
    background: transparent;
    border: 0 !important;

    &:hover {
      background: var(--hover);
    }
  }
}

.market-table {
  .el-table__row {
    cursor: pointer;
  }

  border-radius: 8px;
  overflow: hidden;

  th,
  td {
    border: 0;
  }

  th {
    padding: 8px 0 !important;
    padding-left: 4px !important;
    font-weight: normal !important;
    font-size: 1rem;
    color: var(--text-default);
  }

  th,
  tr {
    background: var(--table-background) !important;
  }

  td.el-table__expanded-cell {
    padding: 10px !important;
    background: var(--background-color-third) !important;

    th,
    tr {
      background: var(--background-color-third) !important;
    }

    &:hover {
      background: var(--background-color-third) !important;
    }
  }
}

.alcor-table {
  border-radius: 8px;
  overflow: hidden;

  th,
  td {
    border: 0;
  }

  th {
    padding: 8px 0 !important;
    padding-left: 4px !important;
    font-weight: normal !important;
    font-size: 1rem;
    color: var(--text-default);
  }

  // th,
  // tr {
  //   background: var(--table-background) !important;
  // }

  td.el-table__expanded-cell {
    padding: 10px !important;
    background: var(--hover) !important;

    th,
    tr {
      background: var(--hover) !important;
    }

    &:hover {
      background: var(--hover) !important;
    }
  }
}

.hover-opacity {
  transition: opacity 0.3s;

  &:hover {
    opacity: 0.8;
  }
}

// swap setting style
.section-content {
  .el-input-group__append {
    padding: 0;
  }

  .el-input__inner {
    border-radius: 20px !important;
  }
}

.resource-page-card {
  .header {
    padding: 10px 14px;
    border-bottom: 1px solid var(--background-color-base);

    i {
      margin-right: 4px;
    }
  }

  .main {
    padding: 10px 14px;
  }
}

@media only screen and (max-width: 1240px) {
  .alcor-inner {
    padding: 0 8px;
  }
}

@media only screen and (max-width: 640px) {
  .market-table {
    .cell {
      padding-left: 8px !important;
      padding-right: 8px !important;
    }

    .th.cell {
      padding-left: 4px !important;
      padding-right: 4px !important;
    }

    .caret-wrapper {
      width: 14px !important;
    }

    .sort-caret {
      left: 2px !important;
    }

    th {
      font-size: 0.8rem;
    }
  }
}

//in fee rate component
.tabs-right .swap-button {
  border: 0px 0px 0px 2px !important;
}

.popup-dialog {
  background: #121212;
  border: 2px solid #282828;

  .popper__arrow {
    // display:none !important;
    background: #121212 !important;
  }
}<|MERGE_RESOLUTION|>--- conflicted
+++ resolved
@@ -495,32 +495,6 @@
   max-width: 1200px;
   padding: 0 20px;
   margin: auto;
-<<<<<<< HEAD
-=======
-
-  .nav {
-    padding: 12px 20px !important;
-  }
-
-  .main {
-    padding: 0 0 0 0 !important;
-  }
-
-  .row {
-    // margin: 0;
-    // padding: 0;
-  }
-
-  .trade-page {
-    margin: 0;
-    padding: 0;
-
-    .row .col {
-      margin: 0;
-      padding: 0;
-    }
-  }
->>>>>>> ff83011f
 }
 
 .confirm-button button {
