// Import variables for light/dark theme
@import '~/assets/_variables.scss';
@import './base.scss';

// Add elements scss (themed by variables)
@import './element.scss';

@font-face {
  font-family: element-icons;
  src: url(fonts/element-icons.woff) format('woff'),
    url(fonts/element-icons.ttf) format('truetype');
}

html,
body {
  background-color: var(--background-color-base);
  color: var(--color-text-primary);

  transition: 0.3s;
}

*:focus {
  outline: none !important;
}

div::-webkit-scrollbar {
  width: 2px;
}
div::-webkit-scrollbar-track {
  background: var(--background-color-base);
}
div::-webkit-scrollbar-thumb {
  background-color: #c4cbd6;
  border-radius: 20px;
}

button,
button:focus {
  outline: 0;
  outline: 0;
}

input::-webkit-outer-spin-button,
input::-webkit-inner-spin-button {
  -webkit-appearance: none;
  margin: 0;
}

label {
  margin: 0px;
}

.pointer {
  cursor: pointer;
}

@media (min-width: 1200px) {
  .container {
    max-width: 1260px;
  }
}

@media (max-width: 1024px) {
  .container {
    max-width: 100%;
  }

  .el-dialog {
    width: 90% !important;
  }

  .el-menu-item {
    padding: 0 20px 0 8px;
  }
}

@media (max-width: 425px) {
  :root .el-button + .el-button {
    margin-left: 3px;
  }
}

/* Firefox */
input[type='number'] {
  -moz-appearance: textfield;
}

.upperinput {
  text-transform: uppercase;
}
.upperinput:placeholder-shown {
  text-transform: none;
}

.a-reset {
  color: inherit !important;
  text-decoration: none !important;
}

// Custom element-ui
.input-with-select .el-input-group__append {
  width: 30%;
  background-color: transparent;
}

.el-radio-full-width.el-radio-group {
  display: flex;

  label.el-radio-button {
    flex: 1;
  }

  .el-radio-button__inner {
    width: 100%;
  }
}

.overflowbox {
  border-radius: 5px;
  border: 1px solid var(--border-color);
}

.el-menu {
  background-color: transparent !important;
}

.el-menu-item {
  &:hover,
  &:focus {
    outline: none;
    background-color: red;
  }
}

.el-menu-item {
  background-color: var(--background-color-base) !important;

  &:hover {
    outline: none;

    border-bottom: 2px solid var(--color-primary) !important;
    color: var(--color-text-primary);
  }
}

.el-menu-item.is-active {
  outline: none;

  border-bottom: 2px solid var(--color-primary) !important;
  color: var(--color-text-primary);
}

//.el-input.is-disabled .el-input__inner {
//    background-color: #dde9ec;
//}

.el-loading-mask {
  background-color: var(--background-color-base) !important;
  opacity: 0.9;
}
.nuxt-progress {
  background-color: var(--color-primary) !important;
}
pre {
  color: var(--color-primary);
}

// TODO Обновить UI цсс элемента
//:root .el-radio-button:first-child .el-radio-button__inner {
//    border-radius: 10px 0 0 10px;
//}
//
//:root .el-radio-button:last-child .el-radio-button__inner {
//    border-radius: 0 10px 10px 0;
//}
//
//:root .el-button:not(.el-button--text) {
//    //background: linear-gradient(90deg, #627171 0%, rgba(74, 80, 83, 0.62) 100%);
//    box-shadow: 0px 3px 4px rgba(0, 0, 0, 0.1), inset 0px 4px 4px rgba(0, 0, 0, 0.06);
//    border-radius: 10px;
//
//    .el-button-group > .el-button:first-child {
//        border-top-right-radius: 0;
//        border-bottom-right-radius: 0;
//    }
//
//    .el-button-group > .el-button:last-child {
//        border-top-left-radius: 0;
//        border-bottom-left-radius: 0;
//    }
//}
//
.el-button:not(.el-button--text),
.el-radio-group {
  box-shadow: 1px 3px 5px rgba(0, 0, 0, 0.05),
    inset 0 4px 4px rgba(0, 0, 0, 0.05);
}

// Light (default styles)
.text-danger {
  color: #b82d0d !important;
}
.text-success {
  color: #53a95b !important;
}
a {
  color: #80a1c5 !important;
}

// Dark
.theme-dark {
  .el-menu-item {
    &.is-active {
      color: var(--text-default);
    }

    color: var(--text-grey-thirdly);
  }

  .text-danger {
    color: #b56150 !important;
  }

  .trading-terminal {
    .el-input__inner {
      background-color: var(--background-color-secondary);
    }

    //.el-table th,
    //tr {
    //  background-color: var(--background-color-base);
    //}
  }

  .markets-bar {
    height: 500px;
  }
}

.alcor-card {
  border-radius: 12px;
  padding: 22px;
  background: var(--bg-big-card);
  box-shadow: var(--card-shadow);
}

.muted {
  opacity: 0.6;
}
<<<<<<< HEAD
=======
.fwr {
  font-weight: 500;
}
.fontSmall {
  font-size: 0.72rem;
  line-height: 1rem;
}
>>>>>>> 44611021
.cancel {
  color: var(--cancel);
}
.green {
  color: var(--main-green);
}
.red {
  color: var(--main-red);
}

.alcor-inner {
  width: 100%;
  max-width: 1200px;
  padding: 0 20px;
  margin: auto;
}
.confirm-button button {
  background: rgba(46, 46, 49, 0.6);
  padding: 20px !important;
  border: none;
  border-radius: var(--radius-2) !important;
  &:hover {
    background: rgba(46, 46, 49, 0.6);
  }
}
.theme-dark .confirm-button button {
  background: #161617;
  &:hover {
    background: #161617;
  }
}
.select-label {
  small {
    padding: 7px 0;
  }
}

.el-dialog {
  background: var(--dialog-background) !important;
  border-radius: 16px !important;
}

.custom-radio {
  box-shadow: none !important;
  .el-radio-button {
    border-radius: var(--radius) !important;
    overflow: hidden;
  }
  .el-radio-button__inner {
    padding: 8px 8px !important;
    font-size: 1rem !important;
    font-weight: normal !important;
    background: transparent;
    border: 0 !important;
    &:hover {
      background: var(--hover);
    }
  }
}

.market-table {
  .el-table__row {
    cursor: pointer;
  }
  border-radius: 8px;
  overflow: hidden;
  th,
  td {
    border: 0;
  }
  th {
    padding: 8px 0 !important;
    padding-left: 4px !important;
    font-weight: normal !important;
    font-size: 1rem;
    color: var(--text-default);
  }
  th,
  tr {
    background: var(--table-background) !important;
  }

  td.el-table__expanded-cell {
    padding: 10px !important;
    background: var(--background-color-third) !important;
    th,
    tr {
      background: var(--background-color-third) !important;
    }
    &:hover {
      background: var(--background-color-third) !important;
    }
  }
}

.alcor-table {
  border-radius: 8px;
  overflow: hidden;
  th,
  td {
    border: 0;
  }
  th {
    padding: 8px 0 !important;
    padding-left: 4px !important;
    font-weight: normal !important;
    font-size: 1rem;
    color: var(--text-default);
  }
  // th,
  // tr {
  //   background: var(--table-background) !important;
  // }

  td.el-table__expanded-cell {
    padding: 10px !important;
    background: var(--background-color-third) !important;
    th,
    tr {
      background: var(--background-color-third) !important;
    }
    &:hover {
      background: var(--background-color-third) !important;
    }
  }
}

.hover-opacity {
  transition: opacity 0.3s;
  &:hover {
    opacity: 0.8;
  }
}

// swap setting style
.section-content {
  .el-input-group__append {
    padding: 0;
  }
  .el-input__inner {
    border-radius: 20px !important;
  }
}

.resource-page-card {
  .header {
    padding: 10px 14px;
    border-bottom: 1px solid var(--background-color-base);
    i {
      margin-right: 4px;
    }
  }
  .main {
    padding: 10px 14px;
  }
}

@media only screen and (max-width: 1240px) {
  .alcor-inner {
    padding: 0 8px;
  }
}
@media only screen and (max-width: 640px) {
  .market-table {
    .cell {
      padding-left: 8px !important;
      padding-right: 8px !important;
    }
    .th.cell {
      padding-left: 4px !important;
      padding-right: 4px !important;
    }
    .caret-wrapper {
      width: 14px !important;
    }
    .sort-caret {
      left: 2px !important;
    }
    th {
      font-size: 0.8rem;
    }
  }
}<|MERGE_RESOLUTION|>--- conflicted
+++ resolved
@@ -247,8 +247,6 @@
 .muted {
   opacity: 0.6;
 }
-<<<<<<< HEAD
-=======
 .fwr {
   font-weight: 500;
 }
@@ -256,7 +254,6 @@
   font-size: 0.72rem;
   line-height: 1rem;
 }
->>>>>>> 44611021
 .cancel {
   color: var(--cancel);
 }
