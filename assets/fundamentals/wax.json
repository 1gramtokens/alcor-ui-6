--- conflicted
+++ resolved
@@ -547,7 +547,6 @@
       "https://linktr.ee/MetaversalMatrix"
     ]
   },
-<<<<<<< HEAD
   "KING@alpha.waxfun": {
     "name": "KING of Pixals",
     "website": {
@@ -561,7 +560,7 @@
       "https://x.com/pxjourney",
       "https://t.me/pixel_journey"
     ]
-=======
+  },
   "GOLD@token.brpg": {
     "name": "BlockchainRPG GOLD",
     "website": {
@@ -579,6 +578,5 @@
     ],
     "github": "https://github.com/BlockchainRPG",
     "description": "BlockchainRPG is a Digital Item Metaverse in the faraway lands of Aurum. Hunt monsters, gain resources, craft better tools, and compete against others. BlockchainRPG offers a fun play and earn style gameplay. Earn GOLD and rare NFTs while playing. Trade/Buy/Sell your in-game items with other players to assist each other in your adventures! Let your blockchain adventure begin!"
->>>>>>> 47efae15
   }
 }