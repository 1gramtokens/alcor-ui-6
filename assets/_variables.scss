--- conflicted
+++ resolved
@@ -1,207 +1,189 @@
-:root {
-  --main-green: #66c167;
-  --main-action-green: #67C23A;
-<<<<<<< HEAD
-  --main-action-red: #FF7262;
-  --main-wax: #F89022;
-=======
->>>>>>> 869602f0
-  --main-red: #f96c6c;
-  --secondary-green: #1fc781;
-  --black-primary: #161617;
-  --radius: 4px;
-  --radius-2: 8px;
-  --slider-bg: #5E5E5E;
-}
-
-[trade-theme="default"] {
-  --color-primary: #66C167;
-  --color-primary-op: rgba(102, 193, 103, .2);
-  --primary-darker: #46A147;
-  --color-secondary: #F96C6C;
-  --color-secondary-op: rgba(249, 108, 108, .2);
-  --secondary-darker: #D94C4C;
-}
-
-[trade-theme="bloom"] {
-  --color-primary: #277DFA;
-  --color-primary-op: rgba(39, 125, 250, .2);
-  --primary-darker: #055AD6;
-  --color-secondary: #FFAB2E;
-  --color-secondary-op: rgba(250, 149, 0, .2);
-  --secondary-darker: #D68000;
-}
-
-[trade-theme="cyber"] {
-  --color-primary: #00D65D;
-  --color-primary-op: rgba(0, 153, 66, 0.2);
-  --primary-darker: #009942;
-  --color-secondary:  #F4486C;
-  --color-secondary-op: rgba(212, 13, 55, 0.2);
-  --secondary-darker: #D40D37;
-}
-
-[trade-theme="contrast"] {
-  --color-primary: #00B909;
-  --color-primary-op: rgba(0, 185, 9, .2);
-  --primary-darker: #10C919;
-  --color-secondary: #C60606;
-  --color-secondary-op: rgba(198, 6, 6, .2);
-  --secondary-darker: #D61616;
-}
-
-.theme-dark {
-  // backgrounds
-  --background-color-base: #282828;
-  --background-color-secondary: #212121;
-  --background-color-third: #212121;
-  --background-grid-layout: #000;
-  --bg-big-card: #212121;
-  --bg-alter-1: #282828;
-  --bg-alter-2: #363535;
-  --landing-card-bg: rgba(40, 40, 40, 0.3);
-  --landing-icon-bg: #111111;
-  --table-background: #212121;
-  --dialog-background: #212121;
-  --card-number: #161617;
-
-  // buttons
-  --btn-default: #333333;
-  --btn-alternative: #333333;
-  --btn-active: #161617;
-  --btn-outline: #161617;
-  --hover: rgba(21, 21, 21, 0.3);
-  --dark-btn-sm: #383838;
-  --swap-tab-active: #141415;
-
-  --text-default: #f2f2f2;
-  --text-theme: #000;
-  --text-contrast: #fff;
-  --text-secondary: #d9d9d9;
-  --text-grey-thirdly: #bdbdbd;
-<<<<<<< HEAD
-  --text-dark: #888;
-  --text-disable: #BEC6CB;
-=======
-  --text-disable: #c4c4c4;
-  --text-transparent: rgba(242, 242, 242, 0.3);
->>>>>>> 869602f0
-
-  --card-shadow: 0px -0.5px 0px rgba(0, 0, 0, 0.2);
-  --dropdown-shadow: 0px 12px 24px 0px rgba(18, 18, 18, 0.16);
-
-  --color-text-primary: #F2F2F2;
-  --border-color: #3F3F3F;
-
-  --color-success: #8cc176;
-  --color-danger: #b82c0d;
-
-  --active-row: #282828;
-
-  --border-1: 1px solid rgba(60, 60, 67, 0.36);
-  --border-1-color: rgba(60, 60, 67, 0.36); 
-  --border-2: 2px solid #3F3F3F;
-
-  --selector-bg: #282828;
-
-  --table-header-background: #333333;
-  --dropdown-border: #333;
-  --tab-link-border: #333;
-  --dropdown-hover: rgba(200, 200, 200, 0.1);
-
-  //trade 
-  --trade-bg: #212121;
-  --trade-bg-secondary: #282828;
-  --trade-tab-bg: #212121;
-  --trade-header-bg: #333333;
-
-  //gradient
-  --start-bg: rgba(33, 33, 33, 1);
-  --end-bg: rgba(0, 0, 0, 0);
-
-  --normal-card-shadow: #00000080;
-
-  --cancel: #c4c4c4;
-
-  --select-color: #333333;
-}
-
-.theme-light {
-
-  // backgrounds
-  --background-color-base: #f0f2f5;
-  --background-color-secondary: #CDD0D6;
-  --background-color-third: #fff;
-  --background-grid-layout: #fff;
-  --bg-big-card: #fff;
-  --bg-alter-1: #dcdfe6;
-  --bg-alter-2: #dcdfe6;
-  --landing-card-bg: rgba(250, 250, 250, 0.3);
-  --landing-icon-bg: #ededed;
-  --table-background: #f0f2f5;
-  --table-tabs-background: #D4D7DE;
-  --table-header-background: #dcdfe6;
-  --dialog-background: #f5f5f9;
-  --chart-actions-background: #d4d7dE;
-  --card-number: #f0f0f0;
-
-  // buttons
-  --btn-default: #E6E8EB;
-  --btn-alternative: #fff;
-  --btn-active: #D4D7DE;
-  --btn-outline: #fff;
-  --hover: rgba(200, 200, 200, 0.5);
-  --dark-btn-sm: #e0e0e0;
-  --swap-tab-active: #e0e0e0;
-  --text-default: #303133;
-<<<<<<< HEAD
-  --text-theme: #fff; 
-=======
-  --text-theme: #fff;
->>>>>>> 869602f0
-  --text-contrast: #000;
-  --text-secondary: #606266;
-  --text-dark: #aaa;
-  --text-grey-thirdly: #787878;
-<<<<<<< HEAD
-  --text-disable: #303133;
-=======
-  --text-disable: #c4c4c4;
-  --text-transparent: rgba(0, 0, 0, 0.3);
->>>>>>> 869602f0
-
-  --border-color: #CDD0D6;
-
-  --card-shadow: 0px 5px 20px rgba(0, 0, 0, 0.08);
-  --dropdown-shadow: 0px 5px 20px rgba(0, 0, 0, 0.08);
-
-  --active-row: #c2deff;
-
-  --border-1: 1px solid rgba(60, 60, 67, 0.36);
-  --border-1-color: rgba(60, 60, 67, 0.36); 
-  --border-2: 2px solid #CDD0D6;
-
-  --selector-bg: #dcdfe6;
-
-  --dropdown-border: #CDD0D6;
-  --tab-link-border: #CDD0D6;
-  --dropdown-hover: rgba(225, 225, 225, 0.5);
-
-    //trade 
-  --trade-bg: #F0F2F5;
-  --trade-bg-secondary: #F0F2F5;
-  --trade-tab-bg: #D4D7DE;
-  --trade-header-bg: #DCDFE6;
-
-    //gradient
-  --start-bg: rgba(222, 222, 222, 1);
-  --end-bg: rgba(0, 0, 0, 0); 
-  --cancel: #303133;
-
-<<<<<<< HEAD
-  --normal-card-shadow: #aaaaaa8a;
-=======
-  --select-color: #ffffff;
->>>>>>> 869602f0
-}
-
+:root {
+  --main-green: #66c167;
+  --main-action-green: #67C23A;
+  --main-action-red: #FF7262;
+  --main-wax: #F89022;
+  --main-red: #f96c6c;
+  --secondary-green: #1fc781;
+  --black-primary: #161617;
+  --radius: 4px;
+  --radius-2: 8px;
+  --slider-bg: #5E5E5E;
+}
+
+[trade-theme="default"] {
+  --color-primary: #66C167;
+  --color-primary-op: rgba(102, 193, 103, .2);
+  --primary-darker: #46A147;
+  --color-secondary: #F96C6C;
+  --color-secondary-op: rgba(249, 108, 108, .2);
+  --secondary-darker: #D94C4C;
+}
+
+[trade-theme="bloom"] {
+  --color-primary: #277DFA;
+  --color-primary-op: rgba(39, 125, 250, .2);
+  --primary-darker: #055AD6;
+  --color-secondary: #FFAB2E;
+  --color-secondary-op: rgba(250, 149, 0, .2);
+  --secondary-darker: #D68000;
+}
+
+[trade-theme="cyber"] {
+  --color-primary: #00D65D;
+  --color-primary-op: rgba(0, 153, 66, 0.2);
+  --primary-darker: #009942;
+  --color-secondary:  #F4486C;
+  --color-secondary-op: rgba(212, 13, 55, 0.2);
+  --secondary-darker: #D40D37;
+}
+
+[trade-theme="contrast"] {
+  --color-primary: #00B909;
+  --color-primary-op: rgba(0, 185, 9, .2);
+  --primary-darker: #10C919;
+  --color-secondary: #C60606;
+  --color-secondary-op: rgba(198, 6, 6, .2);
+  --secondary-darker: #D61616;
+}
+
+.theme-dark {
+  // backgrounds
+  --background-color-base: #282828;
+  --background-color-secondary: #212121;
+  --background-color-third: #212121;
+  --background-grid-layout: #000;
+  --bg-big-card: #212121;
+  --bg-alter-1: #282828;
+  --bg-alter-2: #363535;
+  --landing-card-bg: rgba(40, 40, 40, 0.3);
+  --landing-icon-bg: #111111;
+  --table-background: #212121;
+  --dialog-background: #212121;
+  --card-number: #161617;
+
+  // buttons
+  --btn-default: #333333;
+  --btn-alternative: #333333;
+  --btn-active: #161617;
+  --btn-outline: #161617;
+  --hover: rgba(21, 21, 21, 0.3);
+  --dark-btn-sm: #383838;
+  --swap-tab-active: #141415;
+
+  --text-default: #f2f2f2;
+  --text-theme: #000;
+  --text-contrast: #fff;
+  --text-secondary: #d9d9d9;
+  --text-grey-thirdly: #bdbdbd;
+  --text-dark: #888;
+  --text-disable: #BEC6CB;
+  --text-transparent: rgba(242, 242, 242, 0.3);
+
+  --card-shadow: 0px -0.5px 0px rgba(0, 0, 0, 0.2);
+  --dropdown-shadow: 0px 12px 24px 0px rgba(18, 18, 18, 0.16);
+
+  --color-text-primary: #F2F2F2;
+  --border-color: #3F3F3F;
+
+  --color-success: #8cc176;
+  --color-danger: #b82c0d;
+
+  --active-row: #282828;
+
+  --border-1: 1px solid rgba(60, 60, 67, 0.36);
+  --border-1-color: rgba(60, 60, 67, 0.36); 
+  --border-2: 2px solid #3F3F3F;
+
+  --selector-bg: #282828;
+
+  --table-header-background: #333333;
+  --dropdown-border: #333;
+  --tab-link-border: #333;
+  --dropdown-hover: rgba(200, 200, 200, 0.1);
+
+  //trade 
+  --trade-bg: #212121;
+  --trade-bg-secondary: #282828;
+  --trade-tab-bg: #212121;
+  --trade-header-bg: #333333;
+
+  //gradient
+  --start-bg: rgba(33, 33, 33, 1);
+  --end-bg: rgba(0, 0, 0, 0);
+
+  --normal-card-shadow: #00000080;
+
+  --cancel: #c4c4c4;
+
+  --select-color: #333333;
+}
+
+.theme-light {
+
+  // backgrounds
+  --background-color-base: #f0f2f5;
+  --background-color-secondary: #CDD0D6;
+  --background-color-third: #fff;
+  --background-grid-layout: #fff;
+  --bg-big-card: #fff;
+  --bg-alter-1: #dcdfe6;
+  --bg-alter-2: #dcdfe6;
+  --landing-card-bg: rgba(250, 250, 250, 0.3);
+  --landing-icon-bg: #ededed;
+  --table-background: #f0f2f5;
+  --table-tabs-background: #D4D7DE;
+  --table-header-background: #dcdfe6;
+  --dialog-background: #f5f5f9;
+  --chart-actions-background: #d4d7dE;
+  --card-number: #f0f0f0;
+
+  // buttons
+  --btn-default: #E6E8EB;
+  --btn-alternative: #fff;
+  --btn-active: #D4D7DE;
+  --btn-outline: #fff;
+  --hover: rgba(200, 200, 200, 0.5);
+  --dark-btn-sm: #e0e0e0;
+  --swap-tab-active: #e0e0e0;
+  --text-default: #303133;
+  --text-theme: #fff;
+  --text-contrast: #000;
+  --text-secondary: #606266;
+  --text-dark: #aaa;
+  --text-grey-thirdly: #787878;
+  --text-disable: #c4c4c4;
+  --text-transparent: rgba(0, 0, 0, 0.3);
+
+  --border-color: #CDD0D6;
+
+  --card-shadow: 0px 5px 20px rgba(0, 0, 0, 0.08);
+  --dropdown-shadow: 0px 5px 20px rgba(0, 0, 0, 0.08);
+
+  --active-row: #c2deff;
+
+  --border-1: 1px solid rgba(60, 60, 67, 0.36);
+  --border-1-color: rgba(60, 60, 67, 0.36); 
+  --border-2: 2px solid #CDD0D6;
+
+  --selector-bg: #dcdfe6;
+
+  --dropdown-border: #CDD0D6;
+  --tab-link-border: #CDD0D6;
+  --dropdown-hover: rgba(225, 225, 225, 0.5);
+
+    //trade 
+  --trade-bg: #F0F2F5;
+  --trade-bg-secondary: #F0F2F5;
+  --trade-tab-bg: #D4D7DE;
+  --trade-header-bg: #DCDFE6;
+
+    //gradient
+  --start-bg: rgba(222, 222, 222, 1);
+  --end-bg: rgba(0, 0, 0, 0); 
+  --cancel: #303133;
+
+  --normal-card-shadow: #aaaaaa8a;
+  --select-color: #ffffff;
+}
+