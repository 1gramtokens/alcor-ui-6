--- conflicted
+++ resolved
@@ -1,81 +1,69 @@
-<<<<<<< HEAD
-.theme-light {
-    --color-primary: #3E3A3B;
-    --color-success: #8CC176;
-    --color-danger: #B82C0D;
-    --color-white: #F3FAFC;
-    --color-text-secondary: #5A5356;
-
-    --background-color-base: #f3fafc;
-
-    --background-color-secondary: #e6eef1;
-
-    --background-color-third: #e6eef1;
-=======
-:root {
-  --color-primary: #3e3a3b;
-  --color-success: #8cc176;
-  --color-danger: #b82c0d;
-  --color-white: #f3fafc;
-  --color-text-secondary: #5a5356;
-  --main-green: #66c167;
-
-  // backgrounds
-  --background-color-base: #fefefe;
-  --background-color-secondary: #e6eef1;
-  --background-color-third: #e6eef1;
-  --bg-big-card: #fefefe;
-  --bg-alter-1: #f0f0f0;
-  --bg-alter-2: #e0e0e0;
->>>>>>> 1a4e53c6
-
-  // buttons
-  --btn-default: #ededed;
-  --btn-active: #ffffff;
-  --hover: rgba(220, 220, 220, 0.6); // dark hover row
-  --dark-btn-sm: #e0e0e0;
-  --swap-tab-active: #e0e0e0;
-
-  --text-default: #161617;
-
-  --border-color: #dadbdc;
-
-  --card-shadow: 0px 5px 20px rgba(0, 0, 0, 0.08);
-
-  --active-row: #c2deff;
-  --radius: 4px;
-  --radius-2: 8px;
-
-  --border-1: 1px solid rgba(60, 60, 67, 0.36);
-}
-
-.theme-dark {
-  --color-primary: #9eaba3;
-
-  // backgrounds
-  --background-color-base: #282828;
-  --background-color-secondary: #212121;
-  --background-color-third: #161617;
-  --bg-big-card: #212121;
-  --bg-alter-1: #282828;
-  --bg-alter-2: #363535;
-
-  // buttons
-  --btn-default: #333333;
-  --btn-active: #161617;
-  --hover: rgba(22, 22, 23, 0.6);
-  --dark-btn-sm: #383838;
-  --swap-tab-active: #141415;
-
-  --text-default: #f2f2f2;
-
-  --card-shadow: 0px -0.5px 0px rgba(0, 0, 0, 0.2);
-
-  --color-text-primary: #f2fff2;
-  --border-color: #3f4144;
-
-  --color-success: #8cc176;
-  --color-danger: #b82c0d;
-
-  --active-row: #282828;
-}
+:root {
+  --radius: 4px;
+  --radius-2: 8px;
+}
+
+.theme-light {
+  --color-primary: #3e3a3b;
+  --color-success: #8cc176;
+  --color-danger: #b82c0d;
+  --color-white: #f3fafc;
+  --color-text-secondary: #5a5356;
+  --main-green: #66c167;
+
+  // backgrounds
+  --background-color-base: #fefefe;
+  --background-color-secondary: #e6eef1;
+  --background-color-third: #e6eef1;
+  --bg-big-card: #fefefe;
+  --bg-alter-1: #f0f0f0;
+  --bg-alter-2: #e0e0e0;
+
+  // buttons
+  --btn-default: #ededed;
+  --btn-active: #ffffff;
+  --hover: rgba(220, 220, 220, 0.6); // dark hover row
+  --dark-btn-sm: #e0e0e0;
+  --swap-tab-active: #e0e0e0;
+
+  --text-default: #161617;
+
+  --border-color: #dadbdc;
+
+  --card-shadow: 0px 5px 20px rgba(0, 0, 0, 0.08);
+
+  --active-row: #c2deff;
+
+  --border-1: 1px solid rgba(60, 60, 67, 0.36);
+}
+
+.theme-dark {
+  --color-primary: #9eaba3;
+
+  // backgrounds
+  --background-color-base: #282828;
+  --background-color-secondary: #212121;
+  --background-color-third: #161617;
+  --bg-big-card: #212121;
+  --bg-alter-1: #282828;
+  --bg-alter-2: #363535;
+
+  // buttons
+  --btn-default: #333333;
+  --btn-active: #161617;
+  --hover: rgba(22, 22, 23, 0.6);
+  --dark-btn-sm: #383838;
+  --swap-tab-active: #141415;
+
+  --text-default: #f2f2f2;
+
+  --card-shadow: 0px -0.5px 0px rgba(0, 0, 0, 0.2);
+
+  --color-text-primary: #f2fff2;
+  --border-color: #3f4144;
+
+  --color-success: #8cc176;
+  --color-danger: #b82c0d;
+
+  --active-row: #282828;
+}