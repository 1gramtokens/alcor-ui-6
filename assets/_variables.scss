:root {
<<<<<<< HEAD
  --main-green: #66c167;
  --main-yellow: #F89022;
  --main-red: #f96c6c;
=======
  --main-green: #66C167;
  --main-red: #F96C6C;
>>>>>>> 538bb879
  --cancel: #c4c4c4;
  --radius: 4px;
  --radius-2: 8px;
}

.theme-light {
  --color-primary: #3e3a3b;
  --color-success: #8cc176;
  --color-danger: #b82c0d;
  --color-white: #f3fafc;
  --color-text-secondary: #5a5356;
  --color-text-yellow: #F89022;

  // backgrounds
  --background-color-base: #f3fafc;
  --background-color-secondary: #e6eef1;
  --background-color-third: #e6eef1;
  --bg-big-card: #f3fafc;
  --bg-alter-1: #e6eef1;
  --bg-alter-2: #dee6e8;
  --landing-card-bg: rgba(250, 250, 250, 0.3);
  --landing-icon-bg: #ededed;
  --table-background: #e6eef1;
  --dialog-background: #f5f5f9;

  // buttons
  --btn-default: #dce4e6;
  --btn-alternative: #fff;
  --btn-active: #dce4e6;
  --hover: #e9eeef; // dark hover row
  --dark-btn-sm: #e0e0e0;
  --swap-tab-active: #e0e0e0;

  --text-default: #161617;
  --text-grey-thirdly: #787878;

  --border-color: #dadbdc;

  --card-shadow: 0px 5px 20px rgba(0, 0, 0, 0.08);
  --dropdown-shadow: 0px 5px 20px rgba(0, 0, 0, 0.08);

  --active-row: #c2deff;

  --border-1: 1px solid rgba(60, 60, 67, 0.36);
}

.theme-dark {
  --color-primary: #9eaba3;

  // backgrounds
  --background-color-base: #282828;
  --background-color-secondary: #212121;
  --background-color-third: #161617;
  --bg-big-card: #212121;
  --bg-alter-1: #282828;
  --bg-alter-2: #363535;
  --landing-card-bg: rgba(40, 40, 40, 0.3);
  --landing-icon-bg: #111111;
  --table-background: #212121;
  --dialog-background: #282828;

  // buttons
  --btn-default: #333333;
  --btn-alternative: #333333;
  --btn-active: #161617;
  --hover: rgba(22, 22, 23, 0.6);
  --dark-btn-sm: #383838;
  --swap-tab-active: #141415;

  --text-default: #f2f2f2;
  --text-grey-thirdly: #bdbdbd;

  --card-shadow: 0px -0.5px 0px rgba(0, 0, 0, 0.2);
  --dropdown-shadow: 0px 12px 24px 0px rgba(18, 18, 18, 0.16);

  --color-text-primary: #f2fff2;
  --border-color: #3f4144;

  --color-success: #8cc176;
  --color-danger: #b82c0d;

  --active-row: #282828;
}

.theme-contrast {
  --color-primary: #9eaba3;

  // backgrounds
  --background-color-base: #282828;
  --background-color-secondary: #a01d1d;
  --background-color-third: #161617;
  --bg-big-card: #212121;
  --bg-alter-1: #282828;
  --bg-alter-2: #363535;
  --landing-card-bg: rgba(40, 40, 40, 0.3);
  --landing-icon-bg: #111111;
  --table-background: #212121;
  --dialog-background: #282828;

  // buttons
  --btn-default: #333333;
  --btn-alternative: #333333;
  --btn-active: #161617;
  --hover: rgba(22, 22, 23, 0.6);
  --dark-btn-sm: #383838;
  --swap-tab-active: #141415;

  --text-default: #f2f2f2;
  --text-grey-thirdly: #bdbdbd;

  --card-shadow: 0px -0.5px 0px rgba(0, 0, 0, 0.2);
  --dropdown-shadow: 0px 12px 24px 0px rgba(18, 18, 18, 0.16);

  --color-text-primary: #f2fff2;
  --border-color: #3f4144;

  --color-success: #8cc176;
  --color-danger: #b82c0d;

  --active-row: #282828;
}

//oranger
.theme-oranger {
  --color-primary: #9eaba3;

  // backgrounds
  --background-color-base: #282828;
  --background-color-secondary: #ffd104;
  --background-color-third: #161617;
  --bg-big-card: #6d6605;
  --bg-alter-1: #9faf0a;
  --bg-alter-2: #839904;
  --landing-card-bg: rgba(117, 106, 4, 0.3);
  --landing-icon-bg: #56850b;
  --table-background: #212121;;
  --dialog-background: #5d6309;

  // buttons
  --btn-default: #7e9906;
  --btn-alternative: #9baf29;
  --btn-active: #555403;
  --hover: rgba(189, 189, 27, 0.6);
  --dark-btn-sm: #c2af09;
  --swap-tab-active: #8b8a35;

  --text-default: #f2f2f2;
  --text-grey-thirdly: #bdbdbd;

  --card-shadow: 0px -0.5px 0px rgba(0, 0, 0, 0.2);
  --dropdown-shadow: 0px 12px 24px 0px rgba(18, 18, 18, 0.16);

  --color-text-primary: #f2fff2;
  --border-color: #3f4144;

  --color-success: #8cc176;
  --color-danger: #b82c0d;

  --active-row: #282828;
}

//oceano
.theme-oceano {
  --color-primary: #9eaba3;

  // backgrounds
  --background-color-base: #282828;
  --background-color-secondary: #067ec4;
  --background-color-third: #13afec;
  --bg-big-card: #038ac9;
  --bg-alter-1: #086a97;
  --bg-alter-2: #2583af;
  --landing-card-bg: rgba(7, 106, 163, 0.3);
  --landing-icon-bg: #07508b;
  --table-background: #212121;
  --dialog-background: #282828;

  // buttons
  --btn-default: #0f6ead;
  --btn-alternative: #333333;
  --btn-active: #161617;
  --hover: rgba(22, 22, 23, 0.6);
  --dark-btn-sm: #383838;
  --swap-tab-active: #141415;

  --text-default: #f2f2f2;
  --text-grey-thirdly: #bdbdbd;

  --card-shadow: 0px -0.5px 0px rgba(0, 0, 0, 0.2);
  --dropdown-shadow: 0px 12px 24px 0px rgba(18, 18, 18, 0.16);

  --color-text-primary: #f2fff2;
  --border-color: #3f4144;

  --color-success: #8cc176;
  --color-danger: #b82c0d;

  --active-row: #282828;
}

//cyber
.theme-cyber {
  --color-primary: #9eaba3;

  // backgrounds
  --background-color-base: #282828;
  --background-color-secondary: #09c952;
  --background-color-third: #161617;
  --bg-big-card: #212121;
  --bg-alter-1: #282828;
  --bg-alter-2: #363535;
  --landing-card-bg: rgba(40, 40, 40, 0.3);
  --landing-icon-bg: #111111;
  --table-background: #212121;
  --dialog-background: #282828;

  // buttons
  --btn-default: #08af6f;
  --btn-alternative: #333333;
  --btn-active: #161617;
  --hover: rgba(22, 22, 23, 0.6);
  --dark-btn-sm: #383838;
  --swap-tab-active: #141415;

  --text-default: #f2f2f2;
  --text-grey-thirdly: #bdbdbd;

  --card-shadow: 0px -0.5px 0px rgba(0, 0, 0, 0.2);
  --dropdown-shadow: 0px 12px 24px 0px rgba(18, 18, 18, 0.16);

  --color-text-primary: #f2fff2;
  --border-color: #3f4144;

  --color-success: #8cc176;
  --color-danger: #b82c0d;

  --active-row: #282828;
}

//bloom
.theme-bloom {
  --color-primary: #9eaba3;

  // backgrounds
  --background-color-base: #282828;
  --background-color-secondary: #f78f08;
  --background-color-third: #161617;
  --bg-big-card: #212121;
  --bg-alter-1: #282828;
  --bg-alter-2: #363535;
  --landing-card-bg: rgba(40, 40, 40, 0.3);
  --landing-icon-bg: #111111;
  --table-background: #212121;
  --dialog-background: #282828;

  // buttons
  --btn-default: #e9bd2d;
  --btn-alternative: #333333;
  --btn-active: #161617;
  --hover: rgba(22, 22, 23, 0.6);
  --dark-btn-sm: #383838;
  --swap-tab-active: #141415;

  --text-default: #f2f2f2;
  --text-grey-thirdly: #bdbdbd;

  --card-shadow: 0px -0.5px 0px rgba(0, 0, 0, 0.2);
  --dropdown-shadow: 0px 12px 24px 0px rgba(18, 18, 18, 0.16);

  --color-text-primary: #f2fff2;
  --border-color: #3f4144;

  --color-success: #8cc176;
  --color-danger: #b82c0d;

  --active-row: #282828;
}
<|MERGE_RESOLUTION|>--- conflicted
+++ resolved
@@ -1,286 +1,280 @@
-:root {
-<<<<<<< HEAD
-  --main-green: #66c167;
-  --main-yellow: #F89022;
-  --main-red: #f96c6c;
-=======
-  --main-green: #66C167;
-  --main-red: #F96C6C;
->>>>>>> 538bb879
-  --cancel: #c4c4c4;
-  --radius: 4px;
-  --radius-2: 8px;
-}
-
-.theme-light {
-  --color-primary: #3e3a3b;
-  --color-success: #8cc176;
-  --color-danger: #b82c0d;
-  --color-white: #f3fafc;
-  --color-text-secondary: #5a5356;
-  --color-text-yellow: #F89022;
-
-  // backgrounds
-  --background-color-base: #f3fafc;
-  --background-color-secondary: #e6eef1;
-  --background-color-third: #e6eef1;
-  --bg-big-card: #f3fafc;
-  --bg-alter-1: #e6eef1;
-  --bg-alter-2: #dee6e8;
-  --landing-card-bg: rgba(250, 250, 250, 0.3);
-  --landing-icon-bg: #ededed;
-  --table-background: #e6eef1;
-  --dialog-background: #f5f5f9;
-
-  // buttons
-  --btn-default: #dce4e6;
-  --btn-alternative: #fff;
-  --btn-active: #dce4e6;
-  --hover: #e9eeef; // dark hover row
-  --dark-btn-sm: #e0e0e0;
-  --swap-tab-active: #e0e0e0;
-
-  --text-default: #161617;
-  --text-grey-thirdly: #787878;
-
-  --border-color: #dadbdc;
-
-  --card-shadow: 0px 5px 20px rgba(0, 0, 0, 0.08);
-  --dropdown-shadow: 0px 5px 20px rgba(0, 0, 0, 0.08);
-
-  --active-row: #c2deff;
-
-  --border-1: 1px solid rgba(60, 60, 67, 0.36);
-}
-
-.theme-dark {
-  --color-primary: #9eaba3;
-
-  // backgrounds
-  --background-color-base: #282828;
-  --background-color-secondary: #212121;
-  --background-color-third: #161617;
-  --bg-big-card: #212121;
-  --bg-alter-1: #282828;
-  --bg-alter-2: #363535;
-  --landing-card-bg: rgba(40, 40, 40, 0.3);
-  --landing-icon-bg: #111111;
-  --table-background: #212121;
-  --dialog-background: #282828;
-
-  // buttons
-  --btn-default: #333333;
-  --btn-alternative: #333333;
-  --btn-active: #161617;
-  --hover: rgba(22, 22, 23, 0.6);
-  --dark-btn-sm: #383838;
-  --swap-tab-active: #141415;
-
-  --text-default: #f2f2f2;
-  --text-grey-thirdly: #bdbdbd;
-
-  --card-shadow: 0px -0.5px 0px rgba(0, 0, 0, 0.2);
-  --dropdown-shadow: 0px 12px 24px 0px rgba(18, 18, 18, 0.16);
-
-  --color-text-primary: #f2fff2;
-  --border-color: #3f4144;
-
-  --color-success: #8cc176;
-  --color-danger: #b82c0d;
-
-  --active-row: #282828;
-}
-
-.theme-contrast {
-  --color-primary: #9eaba3;
-
-  // backgrounds
-  --background-color-base: #282828;
-  --background-color-secondary: #a01d1d;
-  --background-color-third: #161617;
-  --bg-big-card: #212121;
-  --bg-alter-1: #282828;
-  --bg-alter-2: #363535;
-  --landing-card-bg: rgba(40, 40, 40, 0.3);
-  --landing-icon-bg: #111111;
-  --table-background: #212121;
-  --dialog-background: #282828;
-
-  // buttons
-  --btn-default: #333333;
-  --btn-alternative: #333333;
-  --btn-active: #161617;
-  --hover: rgba(22, 22, 23, 0.6);
-  --dark-btn-sm: #383838;
-  --swap-tab-active: #141415;
-
-  --text-default: #f2f2f2;
-  --text-grey-thirdly: #bdbdbd;
-
-  --card-shadow: 0px -0.5px 0px rgba(0, 0, 0, 0.2);
-  --dropdown-shadow: 0px 12px 24px 0px rgba(18, 18, 18, 0.16);
-
-  --color-text-primary: #f2fff2;
-  --border-color: #3f4144;
-
-  --color-success: #8cc176;
-  --color-danger: #b82c0d;
-
-  --active-row: #282828;
-}
-
-//oranger
-.theme-oranger {
-  --color-primary: #9eaba3;
-
-  // backgrounds
-  --background-color-base: #282828;
-  --background-color-secondary: #ffd104;
-  --background-color-third: #161617;
-  --bg-big-card: #6d6605;
-  --bg-alter-1: #9faf0a;
-  --bg-alter-2: #839904;
-  --landing-card-bg: rgba(117, 106, 4, 0.3);
-  --landing-icon-bg: #56850b;
-  --table-background: #212121;;
-  --dialog-background: #5d6309;
-
-  // buttons
-  --btn-default: #7e9906;
-  --btn-alternative: #9baf29;
-  --btn-active: #555403;
-  --hover: rgba(189, 189, 27, 0.6);
-  --dark-btn-sm: #c2af09;
-  --swap-tab-active: #8b8a35;
-
-  --text-default: #f2f2f2;
-  --text-grey-thirdly: #bdbdbd;
-
-  --card-shadow: 0px -0.5px 0px rgba(0, 0, 0, 0.2);
-  --dropdown-shadow: 0px 12px 24px 0px rgba(18, 18, 18, 0.16);
-
-  --color-text-primary: #f2fff2;
-  --border-color: #3f4144;
-
-  --color-success: #8cc176;
-  --color-danger: #b82c0d;
-
-  --active-row: #282828;
-}
-
-//oceano
-.theme-oceano {
-  --color-primary: #9eaba3;
-
-  // backgrounds
-  --background-color-base: #282828;
-  --background-color-secondary: #067ec4;
-  --background-color-third: #13afec;
-  --bg-big-card: #038ac9;
-  --bg-alter-1: #086a97;
-  --bg-alter-2: #2583af;
-  --landing-card-bg: rgba(7, 106, 163, 0.3);
-  --landing-icon-bg: #07508b;
-  --table-background: #212121;
-  --dialog-background: #282828;
-
-  // buttons
-  --btn-default: #0f6ead;
-  --btn-alternative: #333333;
-  --btn-active: #161617;
-  --hover: rgba(22, 22, 23, 0.6);
-  --dark-btn-sm: #383838;
-  --swap-tab-active: #141415;
-
-  --text-default: #f2f2f2;
-  --text-grey-thirdly: #bdbdbd;
-
-  --card-shadow: 0px -0.5px 0px rgba(0, 0, 0, 0.2);
-  --dropdown-shadow: 0px 12px 24px 0px rgba(18, 18, 18, 0.16);
-
-  --color-text-primary: #f2fff2;
-  --border-color: #3f4144;
-
-  --color-success: #8cc176;
-  --color-danger: #b82c0d;
-
-  --active-row: #282828;
-}
-
-//cyber
-.theme-cyber {
-  --color-primary: #9eaba3;
-
-  // backgrounds
-  --background-color-base: #282828;
-  --background-color-secondary: #09c952;
-  --background-color-third: #161617;
-  --bg-big-card: #212121;
-  --bg-alter-1: #282828;
-  --bg-alter-2: #363535;
-  --landing-card-bg: rgba(40, 40, 40, 0.3);
-  --landing-icon-bg: #111111;
-  --table-background: #212121;
-  --dialog-background: #282828;
-
-  // buttons
-  --btn-default: #08af6f;
-  --btn-alternative: #333333;
-  --btn-active: #161617;
-  --hover: rgba(22, 22, 23, 0.6);
-  --dark-btn-sm: #383838;
-  --swap-tab-active: #141415;
-
-  --text-default: #f2f2f2;
-  --text-grey-thirdly: #bdbdbd;
-
-  --card-shadow: 0px -0.5px 0px rgba(0, 0, 0, 0.2);
-  --dropdown-shadow: 0px 12px 24px 0px rgba(18, 18, 18, 0.16);
-
-  --color-text-primary: #f2fff2;
-  --border-color: #3f4144;
-
-  --color-success: #8cc176;
-  --color-danger: #b82c0d;
-
-  --active-row: #282828;
-}
-
-//bloom
-.theme-bloom {
-  --color-primary: #9eaba3;
-
-  // backgrounds
-  --background-color-base: #282828;
-  --background-color-secondary: #f78f08;
-  --background-color-third: #161617;
-  --bg-big-card: #212121;
-  --bg-alter-1: #282828;
-  --bg-alter-2: #363535;
-  --landing-card-bg: rgba(40, 40, 40, 0.3);
-  --landing-icon-bg: #111111;
-  --table-background: #212121;
-  --dialog-background: #282828;
-
-  // buttons
-  --btn-default: #e9bd2d;
-  --btn-alternative: #333333;
-  --btn-active: #161617;
-  --hover: rgba(22, 22, 23, 0.6);
-  --dark-btn-sm: #383838;
-  --swap-tab-active: #141415;
-
-  --text-default: #f2f2f2;
-  --text-grey-thirdly: #bdbdbd;
-
-  --card-shadow: 0px -0.5px 0px rgba(0, 0, 0, 0.2);
-  --dropdown-shadow: 0px 12px 24px 0px rgba(18, 18, 18, 0.16);
-
-  --color-text-primary: #f2fff2;
-  --border-color: #3f4144;
-
-  --color-success: #8cc176;
-  --color-danger: #b82c0d;
-
-  --active-row: #282828;
-}
+:root {
+  --main-green: #66C167;
+  --main-red: #F96C6C;
+  --cancel: #c4c4c4;
+  --radius: 4px;
+  --radius-2: 8px;
+}
+
+.theme-light {
+  --color-primary: #3e3a3b;
+  --color-success: #8cc176;
+  --color-danger: #b82c0d;
+  --color-white: #f3fafc;
+  --color-text-secondary: #5a5356;
+  --color-text-yellow: #F89022;
+
+  // backgrounds
+  --background-color-base: #f3fafc;
+  --background-color-secondary: #e6eef1;
+  --background-color-third: #e6eef1;
+  --bg-big-card: #f3fafc;
+  --bg-alter-1: #e6eef1;
+  --bg-alter-2: #dee6e8;
+  --landing-card-bg: rgba(250, 250, 250, 0.3);
+  --landing-icon-bg: #ededed;
+  --table-background: #e6eef1;
+  --dialog-background: #f5f5f9;
+
+  // buttons
+  --btn-default: #dce4e6;
+  --btn-alternative: #fff;
+  --btn-active: #dce4e6;
+  --hover: #e9eeef; // dark hover row
+  --dark-btn-sm: #e0e0e0;
+  --swap-tab-active: #e0e0e0;
+
+  --text-default: #161617;
+  --text-grey-thirdly: #787878;
+
+  --border-color: #dadbdc;
+
+  --card-shadow: 0px 5px 20px rgba(0, 0, 0, 0.08);
+  --dropdown-shadow: 0px 5px 20px rgba(0, 0, 0, 0.08);
+
+  --active-row: #c2deff;
+
+  --border-1: 1px solid rgba(60, 60, 67, 0.36);
+}
+
+.theme-dark {
+  --color-primary: #9eaba3;
+
+  // backgrounds
+  --background-color-base: #282828;
+  --background-color-secondary: #212121;
+  --background-color-third: #161617;
+  --bg-big-card: #212121;
+  --bg-alter-1: #282828;
+  --bg-alter-2: #363535;
+  --landing-card-bg: rgba(40, 40, 40, 0.3);
+  --landing-icon-bg: #111111;
+  --table-background: #212121;
+  --dialog-background: #282828;
+
+  // buttons
+  --btn-default: #333333;
+  --btn-alternative: #333333;
+  --btn-active: #161617;
+  --hover: rgba(22, 22, 23, 0.6);
+  --dark-btn-sm: #383838;
+  --swap-tab-active: #141415;
+
+  --text-default: #f2f2f2;
+  --text-grey-thirdly: #bdbdbd;
+
+  --card-shadow: 0px -0.5px 0px rgba(0, 0, 0, 0.2);
+  --dropdown-shadow: 0px 12px 24px 0px rgba(18, 18, 18, 0.16);
+
+  --color-text-primary: #f2fff2;
+  --border-color: #3f4144;
+
+  --color-success: #8cc176;
+  --color-danger: #b82c0d;
+
+  --active-row: #282828;
+}
+
+.theme-contrast {
+  --color-primary: #9eaba3;
+
+  // backgrounds
+  --background-color-base: #282828;
+  --background-color-secondary: #a01d1d;
+  --background-color-third: #161617;
+  --bg-big-card: #212121;
+  --bg-alter-1: #282828;
+  --bg-alter-2: #363535;
+  --landing-card-bg: rgba(40, 40, 40, 0.3);
+  --landing-icon-bg: #111111;
+  --table-background: #212121;
+  --dialog-background: #282828;
+
+  // buttons
+  --btn-default: #333333;
+  --btn-alternative: #333333;
+  --btn-active: #161617;
+  --hover: rgba(22, 22, 23, 0.6);
+  --dark-btn-sm: #383838;
+  --swap-tab-active: #141415;
+
+  --text-default: #f2f2f2;
+  --text-grey-thirdly: #bdbdbd;
+
+  --card-shadow: 0px -0.5px 0px rgba(0, 0, 0, 0.2);
+  --dropdown-shadow: 0px 12px 24px 0px rgba(18, 18, 18, 0.16);
+
+  --color-text-primary: #f2fff2;
+  --border-color: #3f4144;
+
+  --color-success: #8cc176;
+  --color-danger: #b82c0d;
+
+  --active-row: #282828;
+}
+
+//oranger
+.theme-oranger {
+  --color-primary: #9eaba3;
+
+  // backgrounds
+  --background-color-base: #282828;
+  --background-color-secondary: #ffd104;
+  --background-color-third: #161617;
+  --bg-big-card: #6d6605;
+  --bg-alter-1: #9faf0a;
+  --bg-alter-2: #839904;
+  --landing-card-bg: rgba(117, 106, 4, 0.3);
+  --landing-icon-bg: #56850b;
+  --table-background: #212121;;
+  --dialog-background: #5d6309;
+
+  // buttons
+  --btn-default: #7e9906;
+  --btn-alternative: #9baf29;
+  --btn-active: #555403;
+  --hover: rgba(189, 189, 27, 0.6);
+  --dark-btn-sm: #c2af09;
+  --swap-tab-active: #8b8a35;
+
+  --text-default: #f2f2f2;
+  --text-grey-thirdly: #bdbdbd;
+
+  --card-shadow: 0px -0.5px 0px rgba(0, 0, 0, 0.2);
+  --dropdown-shadow: 0px 12px 24px 0px rgba(18, 18, 18, 0.16);
+
+  --color-text-primary: #f2fff2;
+  --border-color: #3f4144;
+
+  --color-success: #8cc176;
+  --color-danger: #b82c0d;
+
+  --active-row: #282828;
+}
+
+//oceano
+.theme-oceano {
+  --color-primary: #9eaba3;
+
+  // backgrounds
+  --background-color-base: #282828;
+  --background-color-secondary: #067ec4;
+  --background-color-third: #13afec;
+  --bg-big-card: #038ac9;
+  --bg-alter-1: #086a97;
+  --bg-alter-2: #2583af;
+  --landing-card-bg: rgba(7, 106, 163, 0.3);
+  --landing-icon-bg: #07508b;
+  --table-background: #212121;
+  --dialog-background: #282828;
+
+  // buttons
+  --btn-default: #0f6ead;
+  --btn-alternative: #333333;
+  --btn-active: #161617;
+  --hover: rgba(22, 22, 23, 0.6);
+  --dark-btn-sm: #383838;
+  --swap-tab-active: #141415;
+
+  --text-default: #f2f2f2;
+  --text-grey-thirdly: #bdbdbd;
+
+  --card-shadow: 0px -0.5px 0px rgba(0, 0, 0, 0.2);
+  --dropdown-shadow: 0px 12px 24px 0px rgba(18, 18, 18, 0.16);
+
+  --color-text-primary: #f2fff2;
+  --border-color: #3f4144;
+
+  --color-success: #8cc176;
+  --color-danger: #b82c0d;
+
+  --active-row: #282828;
+}
+
+//cyber
+.theme-cyber {
+  --color-primary: #9eaba3;
+
+  // backgrounds
+  --background-color-base: #282828;
+  --background-color-secondary: #09c952;
+  --background-color-third: #161617;
+  --bg-big-card: #212121;
+  --bg-alter-1: #282828;
+  --bg-alter-2: #363535;
+  --landing-card-bg: rgba(40, 40, 40, 0.3);
+  --landing-icon-bg: #111111;
+  --table-background: #212121;
+  --dialog-background: #282828;
+
+  // buttons
+  --btn-default: #08af6f;
+  --btn-alternative: #333333;
+  --btn-active: #161617;
+  --hover: rgba(22, 22, 23, 0.6);
+  --dark-btn-sm: #383838;
+  --swap-tab-active: #141415;
+
+  --text-default: #f2f2f2;
+  --text-grey-thirdly: #bdbdbd;
+
+  --card-shadow: 0px -0.5px 0px rgba(0, 0, 0, 0.2);
+  --dropdown-shadow: 0px 12px 24px 0px rgba(18, 18, 18, 0.16);
+
+  --color-text-primary: #f2fff2;
+  --border-color: #3f4144;
+
+  --color-success: #8cc176;
+  --color-danger: #b82c0d;
+
+  --active-row: #282828;
+}
+
+//bloom
+.theme-bloom {
+  --color-primary: #9eaba3;
+
+  // backgrounds
+  --background-color-base: #282828;
+  --background-color-secondary: #f78f08;
+  --background-color-third: #161617;
+  --bg-big-card: #212121;
+  --bg-alter-1: #282828;
+  --bg-alter-2: #363535;
+  --landing-card-bg: rgba(40, 40, 40, 0.3);
+  --landing-icon-bg: #111111;
+  --table-background: #212121;
+  --dialog-background: #282828;
+
+  // buttons
+  --btn-default: #e9bd2d;
+  --btn-alternative: #333333;
+  --btn-active: #161617;
+  --hover: rgba(22, 22, 23, 0.6);
+  --dark-btn-sm: #383838;
+  --swap-tab-active: #141415;
+
+  --text-default: #f2f2f2;
+  --text-grey-thirdly: #bdbdbd;
+
+  --card-shadow: 0px -0.5px 0px rgba(0, 0, 0, 0.2);
+  --dropdown-shadow: 0px 12px 24px 0px rgba(18, 18, 18, 0.16);
+
+  --color-text-primary: #f2fff2;
+  --border-color: #3f4144;
+
+  --color-success: #8cc176;
+  --color-danger: #b82c0d;
+
+  --active-row: #282828;
+}