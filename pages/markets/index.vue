<template lang="pug">
.markets
  .table-intro
    el-radio-group.radio-chain-select.custom-radio(
      v-if='!isMobile',
      v-model='base_token',
      size='small'
    )
      el-radio-button(label='all')
        span All

      el-radio-button(:label='network.baseToken.symbol')
        span {{ network.baseToken.symbol }}

      el-radio-button(v-if='network.name == "eos"', label='USDT')
        span USDT

      el-radio-button(value='cross-chain', label='Cross-Chain')
        span Cross-Chain
    .search-container
      el-input(
        v-model='search',
        placeholder='Search token',
        size='small',
        prefix-icon='el-icon-search'
      )
  .table
    el-table.market-table(
      :data='filteredMarkets',
      style='width: 100%',
      @row-click='clickOrder',
      :default-sort='{ prop: "weekVolume", order: "descending" }'
    )
      el-table-column(label='Pair', prop='date', :width='isMobile ? 150 : 300')
        template(slot-scope='scope')
          TokenImage(
            :src='$tokenLogo(scope.row.quote_token.symbol.name, scope.row.quote_token.contract)',
            :height='isMobile ? 20 : 30'
          )

          //span TODO
          //  PairIcons(
          //    :token1="{symbol: scope.row.quote_token.symbol.name, contract: scope.row.quote_token.contract}"
          //    :token2="{symbol: scope.row.base_token.symbol.name, contract: scope.row.base_token.contract}"
          //  )

          span.ml-2
            | {{ scope.row.quote_token.symbol.name }}
            a.text-muted.ml-2(
              :href='monitorAccount(scope.row.quote_token.contract)',
              target='_blank',
              v-if='!isMobile'
            ) {{ scope.row.quote_token.contract }}
            |
            | / {{ scope.row.base_token.symbol.name }}

      el-table-column(
        :label='`Last price`',
        sort-by='last_price',
        align='right',
        header-align='right',
        sortable,
        :sort-orders='["descending", null]'
      )
        template(slot-scope='scope')
          .text-success {{ scope.row.last_price }} {{ !isMobile ? scope.row.base_token.symbol.name : "" }}
      el-table-column(
        :label='`24H Vol.`',
        align='right',
        header-align='right',
        sortable,
        sort-by='volume24',
        :sort-orders='["descending", null]'
      )
        template(slot-scope='scope')
          span.text-mutted {{ scope.row.volume24.toFixed(2) }} {{ scope.row.base_token.symbol.name }}

      el-table-column(
        label='24H',
        prop='name',
        align='right',
        header-align='right',
        sortable,
        width='80',
        sort-by='change24',
        :sort-orders='["descending", null]',
        v-if='!isMobile'
      )
        template(slot-scope='scope', align='right', header-align='right')
          change-percent(:change='scope.row.change24')

      el-table-column(
        label='7D Volume',
        prop='weekVolume',
        align='right',
        header-align='right',
        sortable,
        sort-by='volumeWeek',
        :sort-orders='["descending", null]',
        v-if='!isMobile'
      )
        template(slot-scope='scope')
          span.text-mutted {{ scope.row.volumeWeek.toFixed(2) }} {{ scope.row.base_token.symbol.name }}

      el-table-column(
        label='7D Volume',
        prop='weekChange',
        align='right',
        header-align='right',
        sortable,
        sort-by='changeWeek',
        :sort-orders='["descending", null]',
        v-if='!isMobile'
      )
        template(slot-scope='scope')
          change-percent(:change='scope.row.changeWeek')
</template>

<script>
import { captureException } from '@sentry/browser'

import { mapGetters, mapState } from 'vuex'
import TokenImage from '~/components/elements/TokenImage'
import ChangePercent from '~/components/trade/ChangePercent'
import PairIcons from '~/components/PairIcons'

export default {
  components: {
    TokenImage,
    ChangePercent,
<<<<<<< HEAD
=======
    PairIcons
>>>>>>> 0e3353cf
  },

  async fetch({ store, error }) {
    if (store.state.markets.length == 0) {
      try {
        await store.dispatch('loadMarkets')
      } catch (e) {
        captureException(e)
        return error({ message: e, statusCode: 500 })
      }
    }
  },

  data() {
    return {
      search: '',

      to_assets: [],
      base_token: 'all',

      select: {
        from: '',
        to: '',
      },

      loading: true,
    }
  },

  computed: {
    ...mapState(['network']),
    ...mapGetters(['user']),
    ...mapState(['markets']),

    filteredMarkets() {
      if (!this.markets) return []

      let markets = []
      if (this.base_token == 'all') {
        markets = this.markets
      } else if (this.base_token == this.network.baseToken.symbol) {
        markets = this.markets.filter(
          (i) => i.base_token.contract == this.network.baseToken.contract
        )
      } else if (this.base_token == 'USDT') {
        markets = this.markets.filter(
          (i) => i.base_token.contract == 'tethertether'
        )
      } else {
        const ibcTokens = this.$store.state.ibcTokens.filter(
          (i) => i != this.network.baseToken.contract
        )

        markets = this.markets.filter((i) => {
          return (
            ibcTokens.includes(i.base_token.contract) ||
            ibcTokens.includes(i.quote_token.contract) ||
            Object.keys(this.network.withdraw).includes(i.quote_token.str) ||
            Object.keys(this.network.withdraw).includes(i.base_token.str)
          )
        })
      }

      markets = markets.filter((i) =>
        i.slug.includes(this.search.toLowerCase())
      )

      return markets.reverse()
    },
  },
  methods: {
    clickOrder(a, b, event) {
      if (event && event.target.tagName.toLowerCase() === 'a') return

      this.$router.push({ name: 'trade-index-id', params: { id: a.slug } })
    },
  },
}
</script>

<style lang="scss">
.theme-dark {
  .el-input__inner {
    background-color: var(--bg-alter-2);
  }
}

.markets {
  .custom-radio .el-radio-button__inner {
    padding: 8px 15px !important;
  }
}
</style>

<style lang="scss" scoped>
.table-intro {
  display: flex;
  align-items: center;
  justify-content: space-between;
  padding: 20px 0;
  .search-container {
    width: 300px;
  }
}
.table td,
.table th {
  border: 0 !important;
}
.last-price-item {
  width: 180px !important;
}
.pair-item {
  width: 300px !important;
}
.theme-dark {
  .markets {
    .el-card__body {
      padding: 0px;
    }
  }

  .el-input__inner {
    background-color: var(--bg-alter-2);
  }
}

.markets {
  .el-table__row {
    cursor: pointer;
  }
}
</style><|MERGE_RESOLUTION|>--- conflicted
+++ resolved
@@ -128,10 +128,7 @@
   components: {
     TokenImage,
     ChangePercent,
-<<<<<<< HEAD
-=======
-    PairIcons
->>>>>>> 0e3353cf
+    PairIcons,
   },
 
   async fetch({ store, error }) {
