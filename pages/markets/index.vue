--- conflicted
+++ resolved
@@ -129,12 +129,10 @@
         template(slot-scope='scope')
           change-percent(:change='scope.row.changeWeek')
 
-<<<<<<< HEAD
-      infinite-loading(slot="append" @infinite='lazyloadMarkets' force-use-infinite-wrapper=".market-table.el-table__body-wrapper" spinner="spiral" ref="infinite")
-=======
+
       template(slot="append")
         infinite-loading(@infinite='lazyloadMarkets' force-use-infinite-wrapper=".market-table.el-table__body-wrapper" spinner="spiral" ref="infinite" :identifier="skip")
->>>>>>> b8af28b4
+
         //infinite-loading(@infinite='lazyloadMarkets' spinner="spiral" ref="infinite")
 </template>
 
@@ -330,23 +328,12 @@
   watch: {
     search() {
       this.$router.replace({ name: this.$route.name, query: { search: this.search } })
-<<<<<<< HEAD
-
-      this.lazyMarkets = []
-      this.skip = 0
-=======
       this.resetMarkets()
->>>>>>> b8af28b4
       this.lazyloadMarkets(null, true)
     },
 
     markets_active_tab() {
-<<<<<<< HEAD
-      this.lazyMarkets = []
-      this.skip = 0
-=======
       this.resetMarkets()
->>>>>>> b8af28b4
       this.lazyloadMarkets(null, true)
     }
   },
