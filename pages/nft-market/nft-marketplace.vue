<template lang="pug">
.j-container
  nuxt-link(:to="localePath('nft-market', $i18n.locale)" :exact='true')
    a#return-btn Return
  h4 Marketplace
  .d-flex.align-items-center.gap-24
    input-search(v-model="filters.match")
    alcor-filters(:filters.sync="filters", :options="options")
    alcor-tabs(:links="true" :tabs="tabs")
  nuxt-child
</template>

<script>
import { mapState, mapActions } from 'vuex'
import AlcorTabs from '~/components/AlcorTabs'
import AlcorFilters from '~/components/AlcorFilters'
import InputSearch from '~/components/nft_markets/InputSearch'
import { sortingOptions } from '~/pages/wallet/nfts/sortingOptions'

export default {
  components: {
    AlcorFilters,
    AlcorTabs,
    InputSearch
  },

  data() {
    return {
      filters: {
        match: '',
        sorting: null,
        collection: null,
        minMint: null,
        maxMint: null,
        minPrice: null,
        maxPrice: null,
        isDuplicates: null,
        isBacked: null
      },
      options: {
        collection: null,
        sorting: null
      }
    }
  },
  computed: {
    ...mapState(['network', 'user']),
    refetchProps() { [this.filters.match, this.filters.minPrice, this.filters.maxPrice, this.filters.minMint, this.filters.maxMint, this.filters.sorting, this.filters.collection, this.filters.isDuplicates, this.filters.isBacked]; return Date.now() },
    tabs() {
      return [
        {
          label: 'Sales',
          route: {
            path: '/nft-market/nft-marketplace/sales',
            query: this.filters
          }
        },
        {
          label: 'Auctions',
          route: {
            path: '/nft-market/nft-marketplace/auctions',
            query: this.filters
          }
        }
      ]
    }

  },
  watch: {
    refetchProps() {
      this.$router.push({ query: this.filters })
    },
    '$route.name'() {
      this.setSortOptions()
    }
  },

  mounted() {
    this.getCollectionData()
    this.setSortOptions()
  },

  methods: {
    ...mapActions('api', ['getAccountSpecificStats']),
    setSortOptions() {
      this.options.sorting = sortingOptions[this.$route.name.split('___')[0]]
    },
    async getCollectionData() {
      const data = await this.$store.dispatch('api/getCollections')
      this.options.collection = data.map(col => ({ collection: col }))
<<<<<<< HEAD
    }
=======
    },
>>>>>>> 1a5b5a94
  },

  head() {
    return {
      title: `Alcor NFT Market | Trustless NFT market on ${this.network.name.toUpperCase()} chain`,

      meta: [
        {
          hid: 'description',
          name: 'description',
          content: 'Atomic, no fee, NFT marketplace.'
        }
      ]
    }
  }
}
</script>

<style lang="scss" scoped>
#return-btn::before {
  content: '←';
}

#return-btn {
  font-weight: 500;
  font-size: 14px;
  color: #9f979a !important;
  cursor: pointer;
  display: flex;
  gap: 5px;
  margin-top: 12px;
}

h4 {
  margin: 16px 0;
}
</style><|MERGE_RESOLUTION|>--- conflicted
+++ resolved
@@ -45,7 +45,20 @@
   },
   computed: {
     ...mapState(['network', 'user']),
-    refetchProps() { [this.filters.match, this.filters.minPrice, this.filters.maxPrice, this.filters.minMint, this.filters.maxMint, this.filters.sorting, this.filters.collection, this.filters.isDuplicates, this.filters.isBacked]; return Date.now() },
+    refetchProps() {
+      ;[
+        this.filters.match,
+        this.filters.minPrice,
+        this.filters.maxPrice,
+        this.filters.minMint,
+        this.filters.maxMint,
+        this.filters.sorting,
+        this.filters.collection,
+        this.filters.isDuplicates,
+        this.filters.isBacked
+      ]
+      return Date.now()
+    },
     tabs() {
       return [
         {
@@ -64,7 +77,6 @@
         }
       ]
     }
-
   },
   watch: {
     refetchProps() {
@@ -87,12 +99,8 @@
     },
     async getCollectionData() {
       const data = await this.$store.dispatch('api/getCollections')
-      this.options.collection = data.map(col => ({ collection: col }))
-<<<<<<< HEAD
+      this.options.collection = data.map((col) => ({ collection: col }))
     }
-=======
-    },
->>>>>>> 1a5b5a94
   },
 
   head() {
