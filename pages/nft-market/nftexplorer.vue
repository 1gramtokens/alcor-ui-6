<template lang="pug">
.j-container
  nuxt-link(:to="localePath('nft-market', $i18n.locale)" :exact='true')
    a#return-btn Return
  h4 Explorer
  .d-flex.align-items-center.gap-24
<<<<<<< HEAD
    input-search(v-model="filters.match" :disabled="$route.name.split('___')[0] === 'nft-market-nftexplorer-all'")
    alcor-filters(:filters.sync="filters", :options="options" :disabled="$route.name.split('___')[0] === 'nft-market-nftexplorer-accounts' || $route.name.split('___')[0] === 'nft-market-nftexplorer-all'")
=======
    input-search(v-model="filters.match")
    alcor-filters(:filters.sync="filters", :options="options")
>>>>>>> 1a5b5a94
    alcor-tabs(:links="true" :tabs="tabs")
  nuxt-child
</template>

<script>
import { mapState, mapActions } from 'vuex'
import AlcorTabs from '~/components/AlcorTabs'
import AlcorFilters from '~/components/AlcorFilters'
import InputSearch from '~/components/nft_markets/InputSearch'
import { sortingOptions } from '~/pages/wallet/nfts/sortingOptions'

export default {
  components: {
    AlcorFilters,
    AlcorTabs,
    InputSearch
  },

  data() {
    return {
      filters: {
        match: '',
        sorting: null,
        collection: null,
        minMint: null,
        maxMint: null,
        minPrice: null,
        maxPrice: null,
        isDuplicates: null,
        isBacked: null
      },
      options: {
        collection: null,
        sorting: null
      }
    }
  },
  computed: {
    ...mapState(['network', 'user']),
    refetchProps() { [this.filters.match, this.filters.minMint, this.filters.maxMint, this.filters.sorting, this.filters.collection, this.filters.isDuplicates, this.filters.isBacked]; return Date.now() },
    tabs() {
      return [
        {
<<<<<<< HEAD
          label: 'All',
          route: {
            path: '/nft-market/nftexplorer/all',
            query: this.filters
          }
        },
        {
=======
>>>>>>> 1a5b5a94
          label: 'NFTs',
          route: {
            path: '/nft-market/nftexplorer/assets',
            query: this.filters
          }
        },
        {
          label: 'Templates',
          route: {
            path: '/nft-market/nftexplorer/templates',
            query: this.filters
          }
        },
        {
<<<<<<< HEAD
          label: 'Collections',
          route: {
            path: '/nft-market/nftexplorer/collections',
=======
          label: 'Schemas',
          route: {
            path: '/nft-market/nftexplorer/schemas',
>>>>>>> 1a5b5a94
            query: this.filters
          }
        },
        {
          label: 'Accounts',
          route: {
            path: '/nft-market/nftexplorer/accounts',
            query: this.filters
          }
        }
      ]
    }

  },
  watch: {
    refetchProps() {
      this.$router.push({ query: this.filters })
<<<<<<< HEAD
    },
    '$route.name'() {
      this.setSortOptions()
      this.clearFilters()
=======
>>>>>>> 1a5b5a94
    }
  },

  mounted() {
    this.setSortOptions()
  },

  methods: {
    ...mapActions('api', ['getAccountSpecificStats']),
<<<<<<< HEAD
    clearFilters() {
      this.filters = Object.entries(this.filters).reduce((obj, [key]) => ({ ...obj, [key]: null }), {})
    },
=======
>>>>>>> 1a5b5a94
    setSortOptions() {
      this.options.sorting = sortingOptions[this.$route.name.split('___')[0]]
    }
  },

  head() {
    return {
      title: `Alcor NFT Market | NFT explorer on ${this.network.name.toUpperCase()} chain`,

      meta: [
        {
          hid: 'description',
          name: 'description',
          content: 'Atomic, NFT explorer.'
        }
      ]
    }
  }
}
</script>

<style lang="scss" scoped>
#return-btn::before {
  content: '←';
}

#return-btn {
  font-weight: 500;
  font-size: 14px;
  color: #9f979a !important;
  cursor: pointer;
  display: flex;
  gap: 5px;
  margin-top: 12px;
}

h4 {
  margin: 16px 0;
}
</style><|MERGE_RESOLUTION|>--- conflicted
+++ resolved
@@ -4,13 +4,8 @@
     a#return-btn Return
   h4 Explorer
   .d-flex.align-items-center.gap-24
-<<<<<<< HEAD
     input-search(v-model="filters.match" :disabled="$route.name.split('___')[0] === 'nft-market-nftexplorer-all'")
     alcor-filters(:filters.sync="filters", :options="options" :disabled="$route.name.split('___')[0] === 'nft-market-nftexplorer-accounts' || $route.name.split('___')[0] === 'nft-market-nftexplorer-all'")
-=======
-    input-search(v-model="filters.match")
-    alcor-filters(:filters.sync="filters", :options="options")
->>>>>>> 1a5b5a94
     alcor-tabs(:links="true" :tabs="tabs")
   nuxt-child
 </template>
@@ -50,11 +45,21 @@
   },
   computed: {
     ...mapState(['network', 'user']),
-    refetchProps() { [this.filters.match, this.filters.minMint, this.filters.maxMint, this.filters.sorting, this.filters.collection, this.filters.isDuplicates, this.filters.isBacked]; return Date.now() },
+    refetchProps() {
+      ;[
+        this.filters.match,
+        this.filters.minMint,
+        this.filters.maxMint,
+        this.filters.sorting,
+        this.filters.collection,
+        this.filters.isDuplicates,
+        this.filters.isBacked
+      ]
+      return Date.now()
+    },
     tabs() {
       return [
         {
-<<<<<<< HEAD
           label: 'All',
           route: {
             path: '/nft-market/nftexplorer/all',
@@ -62,8 +67,6 @@
           }
         },
         {
-=======
->>>>>>> 1a5b5a94
           label: 'NFTs',
           route: {
             path: '/nft-market/nftexplorer/assets',
@@ -78,15 +81,9 @@
           }
         },
         {
-<<<<<<< HEAD
           label: 'Collections',
           route: {
             path: '/nft-market/nftexplorer/collections',
-=======
-          label: 'Schemas',
-          route: {
-            path: '/nft-market/nftexplorer/schemas',
->>>>>>> 1a5b5a94
             query: this.filters
           }
         },
@@ -99,18 +96,14 @@
         }
       ]
     }
-
   },
   watch: {
     refetchProps() {
       this.$router.push({ query: this.filters })
-<<<<<<< HEAD
     },
     '$route.name'() {
       this.setSortOptions()
       this.clearFilters()
-=======
->>>>>>> 1a5b5a94
     }
   },
 
@@ -120,12 +113,12 @@
 
   methods: {
     ...mapActions('api', ['getAccountSpecificStats']),
-<<<<<<< HEAD
     clearFilters() {
-      this.filters = Object.entries(this.filters).reduce((obj, [key]) => ({ ...obj, [key]: null }), {})
+      this.filters = Object.entries(this.filters).reduce(
+        (obj, [key]) => ({ ...obj, [key]: null }),
+        {}
+      )
     },
-=======
->>>>>>> 1a5b5a94
     setSortOptions() {
       this.options.sorting = sortingOptions[this.$route.name.split('___')[0]]
     }
