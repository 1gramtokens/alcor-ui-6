--- conflicted
+++ resolved
@@ -63,6 +63,8 @@
 </template>
 
 <script>
+import { mapState } from 'vuex'
+
 import PairIcons from '~/components/PairIcons'
 import TokenImage from '~/components/elements/TokenImage'
 import PositionFees from '~/components/amm/PositionFees'
@@ -73,13 +75,7 @@
   data: () => ({ positions: [] }),
 
   computed: {
-<<<<<<< HEAD
-    plainPositions() {
-      return this.$store.state.amm.plainPositions
-    }
-=======
     ...mapState('amm', ['plainPositions'])
->>>>>>> 2da8d84d
   },
 
   methods: {
