<template lang="pug">
.row.justify-content-center
  alcor-container.add-liquidity-component.w-100.p-2
    .title.fs-18.fw-bold.d-flex.align-items-center.gap-10.mb-4
      i.el-icon-circle-plus-outline
      span add liquidity

    .row.px-3
      .col
        .fs-16.disable.mb-2 Select Pairs

        .d-flex.mt-3.justify-content-between
          select-token(:token="tokenA" :tokens="tokens" @selected="setTokenA").sustom-select-token
          select-token(:token="tokenB" :tokens="tokens" @selected="setTokenB").sustom-select-token

        .fs-14.disable.my-2 Select fee
        commission-select(:selected="feeAmount" :options="fees" @change="v => feeAmount = v")

        .fs-16.disable.mt-3 Deposit Amounts
          PoolTokenInput(:token="tokenA" v-model="amountA" @input="onInputAmountA" @tokenSelected="setTokenA").mt-2
          PoolTokenInput(:token="tokenB" v-model="amountB" @tokenSelected="setTokenA").mt-3

        alcor-button(outline @click="submit").mt-3.w-100 Add liquidity

<<<<<<< HEAD
      template(v-if="!pool")
        .col.d-flex.flex-column.gap-12
          .fs-16.disable Set Starting Price
          info-container(:access="true")
            | This pool must be initialized before you can add liquidity.
            | To initialize, select a starting price for the pool.
            | Then, enter your liquidity price range and deposit amount.
            | Gas fees will be higher than usual due to the initialization transaction.
=======
      .col
        auth-only.d-flex.flex-column.gap-12
          .fs-16.disable Select Pairs
          info-container(:access="true") This pool must be initialized before you can add liquidity. To initialize, select a starting price for the pool. Then, enter your liquidity price range and deposit amount. Gas fees will be higher than usual due to the initialization transaction.
>>>>>>> 652fd83c

          el-input(placeholder="0" v-model="amount")

          info-container
            .d-flex.justify-content-between
              .fs-16 Current *Coin name* price
              .fs-16.disable {{ amount ? amount + ' Coins' : '-' }}

          .d-flex.gap-8.justify-content-center
            .grey-border.d-flex.flex-column.gap-20.p-2.br-4
              .fs-12.text-center Min Price
              el-input-number(v-model="minPrice" :precision="2" :step="0.1" :max="100")
              .fs-12.text-center BLK per WAX
            .grey-border.d-flex.flex-column.gap-20.p-2.br-4
              .fs-12.text-center Max Price
              el-input-number(v-model="maxPrice" :precision="2" :step="0.1" :max="100")
              .fs-12.text-center BLK per WAX

<<<<<<< HEAD
          alcor-button.w-100(access) Connect Wallet
      template(v-else)
        .col
          .fs-16.disable.mb-1 Set Price Range
          LiquidityChartRangeInput(
            v-if="pool"
            :currencyA="pool.tokenA || undefined"
            :currencyB="pool.tokenB || undefined"
            :feeAmount="feeAmount"
            :priceLower="priceLower"
            :priceUpper="priceUpper"
            :ticksAtLimit="ticksAtLimit"
            :price="price ? parseFloat((invertPrice ? price.invert() : price).toSignificant(8)) : undefined"
            @onLeftRangeInput="onLeftRangeInput"
            @onRightRangeInput="onRightRangeInput"
            :interactive="interactive")

          .d-flex.gap-8.mt-3.justify-content-center(v-if="leftRangeTypedValue && rightRangeTypedValue")
            .grey-border.d-flex.flex-column.gap-20.p-2.br-4
              .fs-12.text-center Min Price
              el-input-number(v-model="leftRangeTypedValue")
              //el-input-number(v-model="leftRangeTypedValue" :precision="6" :step="0.1" :max="100")
              .fs-12.text-center BLK per WAX
            .grey-border.d-flex.flex-column.gap-20.p-2.br-4
              .fs-12.text-center Max Price
              el-input-number(v-model="rightRangeTypedValue")
              //el-input(v-model="rightRangeTypedValue" :precision="6" :step="0.1" :max="100")
              .fs-12.text-center BLK per WAX
=======
          //alcor-button.w-100(access) Connect Wallet

      //.col
        .fs-16.disable.mb-1(v-if="price") Set Price Range
        LiquidityChartRangeInput(
          v-if="pool"
          :currencyA="pool.tokenA || undefined"
          :currencyB="pool.tokenB || undefined"
          :feeAmount="feeAmount"
          :priceLower="priceLower"
          :priceUpper="priceUpper"
          :ticksAtLimit="ticksAtLimit"
          :price="price ? parseFloat((invertPrice ? price.invert() : price).toSignificant(8)) : undefined"
          @onLeftRangeInput="onLeftRangeInput"
          @onRightRangeInput="onRightRangeInput"
          :interactive="interactive")

        .d-flex.gap-8.mt-3.justify-content-center(v-if="leftRangeTypedValue && rightRangeTypedValue")
          .grey-border.d-flex.flex-column.gap-20.p-2.br-4
            .fs-12.text-center Min Price
            el-input-number(v-model="leftRangeTypedValue")
            //el-input-number(v-model="leftRangeTypedValue" :precision="6" :step="0.1" :max="100")
            .fs-12.text-center BLK per WAX
          .grey-border.d-flex.flex-column.gap-20.p-2.br-4
            .fs-12.text-center Max Price
            el-input-number(v-model="rightRangeTypedValue")
            //el-input(v-model="rightRangeTypedValue" :precision="6" :step="0.1" :max="100")
            .fs-12.text-center BLK per WAX
>>>>>>> 652fd83c

  //.d-flex.align-items-center
    alcor-container.add-liquidity-component.w-100
      .title.fs-18.fw-bold.d-flex.align-items-center.gap-10.mb-4
        i.el-icon-circle-plus-outline
        span Add Liquidity

      .row
        .col
          select-token(:token="tokenA" :tokens="tokens" @selected="setTokenA")

          select-token(:token="tokenB" :tokens="tokens" @selected="setTokenB")

    //.d-flex.justify-content-between.gap-32
      .d-flex.flex-column.gap-8.left
        .fs-14.disable Select Pair and deposit amounts

        PoolTokenInput(:value="amountA" @input="onAmountAInput" :token="tokenA" :tokens="tokens" @tokenSelected="setTokenA")
        .fs-14.disable Select Pair and deposit amounts

        PoolTokenInput(:token="tokenB" :tokens="tokens" v-model="amountB" @tokenSelected="setTokenB")
        .d-flex.justify-content-end Balance: 1,000 WAX

        .fs-14.disable Select Price Range {{ max }}

        .d-flex.gap-8.mt-3.justify-content-center
          .grey-border.d-flex.flex-column.gap-20.p-2.br-4
            .fs-12.text-center Min Price
            el-input-number(v-model="minPrice" :precision="2" :step="0.1" :max="100")
            .fs-12.text-center BLK per WAX
          .grey-border.d-flex.flex-column.gap-20.p-2.br-4
            .fs-12.text-center Max Price
            el-input-number(v-model="maxPrice" :precision="2" :step="0.1" :max="100")
            .fs-12.text-center BLK per WAX

        .fs-14.disable.mt-2 Select Fee

        .d-flex.gap-16.flex-wrap.justify-content-center
          .fee.d-flex.flex-column.gap-16(v-for="({ value, desc, selectedPercent }, idx) in fees" @click="selectedFee = idx" :class="{ active: selectedFee == idx }")
            .fs-24 {{ value }}
            .fs-14.disable {{ desc }}
            .d-flex.gap-4
              span {{ selectedPercent }}
              span Selected

        alcor-button.w-100(@click="openPreviewLiqidityModal" access big) Preview

  // Empty, for routes manage
  nuxt-child

</template>

<script>
import { asset } from 'eos-common'
import { mapActions, mapState, mapGetters } from 'vuex'

import AlcorButton from '~/components/AlcorButton'
import AlcorContainer from '~/components/AlcorContainer'

import SelectToken from '~/components/modals/amm/SelectToken'
import PoolTokenInput from '~/components/amm/PoolTokenInput'
import LiquidityChartRangeInput from '~/components/amm/range'
import CommissionSelect from '~/components/amm/CommissionSelect'
import InfoContainer from '~/components/UI/InfoContainer'
import AuthOnly from '~/components/AuthOnly'

import {
  tryParsePrice,
  tryParseCurrencyAmount,
  parseToken,
  tryParseTick,
  getPoolBounds,
  getTickToPrice
} from '~/utils/amm'

import {
  Currency, Percent, Token, Pool, Tick, CurrencyAmount,
  Price, Position, FeeAmount, nearestUsableTick, TICK_SPACINGS,
  TickMath, Rounding
} from '~/assets/libs/swap-sdk'

const DEFAULT_ADD_IN_RANGE_SLIPPAGE_TOLERANCE = new Percent(50, 10000)

export default {
  components: {
    SelectToken,
    PoolTokenInput,
    AlcorButton,
    AlcorContainer,
    LiquidityChartRangeInput,
    CommissionSelect,
    InfoContainer,
    AuthOnly
  },

  // Enabling managige route in nested component
  fetch({ route, redirect }) {
    if (route.path == '/add-liquidity') redirect('/add-liquidity/')
  },

  data() {
    return {
      amount: null,
      invertPrice: false,

      amountA: 0,
      amountB: 0,

      minPrice: 0,
      maxPrice: 0,

      //feeAmountFromUrl: FeeAmount.,

      independentField: 'CURRENCY_A',
      leftRangeTypedValue: '',
      rightRangeTypedValue: '',

      fees: [
        { value: FeeAmount.LOW, desc: 'Best forvery high liquidity tokens', selectedPercent: 0 },
        { value: FeeAmount.MEDIUM, desc: 'Best for most pairs', selectedPercent: 44 },
        { value: FeeAmount.HIGH, desc: 'Best for low liqudity pairs', selectedPercent: 56 }
      ]
    }
  },

  watch: {
    value() {
      console.log('value changed pool', this.pool, this.$store.getters['amm/pools'])
    },

    tokens() {
      console.log('tokens a updates')
    }
  },

  computed: {
    ...mapState(['user', 'network']),
    ...mapGetters('amm/addLiquidity', [
      'tokenA',
      'tokenB',
      'tokens',
      'pool'
    ]),

    feeAmount: {
      get() {
        return this.$store.state.amm.addLiquidity.feeAmount
      },

      set(val) {
        this.$store.commit('amm/addLiquidity/setFeeAmount', val)
      }
    },

    interactive() {
      return !this.position
    },

    noLiquidity() {
      return !this.pool
    },

    baseCurrency() {
      return 0
    },

    quoteCurrency() {
      //const quoteCurrency = baseCurrency && currencyB && baseCurrency.wrapped.equals(currencyB.wrapped) ? undefined : currencyB

      return 0
    },

    tickSpaceLimits() {
      return getPoolBounds(this.pool.fee)
    },

    ticksAtLimit() {
      const { feeAmount, tickLower, tickUpper, tickSpaceLimits } = this

      return {
        LOWER: feeAmount && tickLower === tickSpaceLimits.LOWER,
        UPPER: feeAmount && tickUpper === tickSpaceLimits.UPPER
      }
    },

    tickLower() {
      return this.ticks?.LOWER
    },

    tickUpper() {
      return this.ticks?.UPPER
    },

    ticks() {
      if (!this.pool) return undefined

      const { position, invertPrice, tickSpaceLimits, feeAmount, rightRangeTypedValue, leftRangeTypedValue, pool: { tokenA, tokenB } } = this

      // Initates initial prices for inputs(using event from crart based on mask bounds)
      return {
        LOWER:
          typeof position?.tickLower === 'number'
            ? position.tickLower
            : (invertPrice && typeof rightRangeTypedValue === 'boolean') ||
              (!invertPrice && typeof leftRangeTypedValue === 'boolean')
              ? tickSpaceLimits.LOWER
              : invertPrice
                ? tryParseTick(tokenB, tokenA, feeAmount, rightRangeTypedValue.toString())
                : tryParseTick(tokenA, tokenB, feeAmount, leftRangeTypedValue.toString()),

        UPPER:
          typeof position?.tickUpper === 'number'
            ? position.tickUpper
            : (!invertPrice && typeof rightRangeTypedValue === 'boolean') ||
              (invertPrice && typeof leftRangeTypedValue === 'boolean')
              ? tickSpaceLimits.UPPER
              : invertPrice
                ? tryParseTick(tokenB, tokenA, feeAmount, leftRangeTypedValue.toString())
                : tryParseTick(tokenA, tokenB, feeAmount, rightRangeTypedValue.toString())
      }
    },

    position() {
      // check for existing position if tokenId in url
      //const { position: existingPositionDetails, loading: positionLoading } = useV3PositionFromTokenId(
      //  tokenId ? BigNumber.from(tokenId) : undefined
      //)

      return undefined
    },

    price() {
      // Все верно
      if (!this.pool) return undefined

      const { noLiquidity, startPriceTypedValue, invertPrice, pool } = this
      const { tokenA, tokenB } = pool

      // if no liquidity use typed value
      if (noLiquidity) {
        const parsedQuoteAmount = tryParseCurrencyAmount(startPriceTypedValue, invertPrice ? tokenA : tokenB)
        if (parsedQuoteAmount && tokenA && tokenB) {
          const baseAmount = tryParseCurrencyAmount('1', invertPrice ? tokenB : tokenA)
          const price =
            baseAmount && parsedQuoteAmount
              ? new Price(
                baseAmount.currency,
                parsedQuoteAmount.currency,
                baseAmount.quotient,
                parsedQuoteAmount.quotient
              )
              : undefined
          return (invertPrice ? price?.invert() : price) ?? undefined
        }
        return undefined
      } else {
        // get the amount of quote currency
        return pool && tokenA ? pool.priceOf(tokenA) : undefined
      }
    },

    pricesAtTicks() {
      if (!this.pool) return undefined

      const { pool: { tokenA, tokenB }, ticks: { LOWER, UPPER } } = this

      return {
        LOWER: getTickToPrice(tokenA, tokenB, LOWER),
        UPPER: getTickToPrice(tokenA, tokenB, UPPER)
      }
    },

    priceLower() {
      return this.pricesAtTicks?.LOWER
    },

    priceUpper() {
      return this.pricesAtTicks?.UPPER
    },

    invalidRange() {
      const { tickLower, tickUpper } = this
      return Boolean(typeof tickLower === 'number' && typeof tickUpper === 'number' && tickLower >= tickUpper)
    },

    outOfRange() {
      const { invalidRange, price, lowerPrice, upperPrice } = this

      return Boolean(
        !invalidRange &&
        price &&
        lowerPrice &&
        upperPrice &&
        (price.lessThan(lowerPrice) || price.greaterThan(upperPrice))
      )
    },

    max() {
      return 100
    },

    pools() {
      return this.$store.getters['amm/pools']
    }
  },

  mounted() {
    this.init()
  },

  methods: {
    ...mapActions('modal', ['previewLiquidity']),

    init() {

      //this.parseUrlParams()
      //this.checkPosition()

      //this.tokenA = this.tokens[1]
      //this.tokenB = this.tokens[2]
    },

    onInputAmountA(value) {
      const dependentAmount = this.getDependedAmount(value, 'CURRENCY_A')
      if (dependentAmount) {
        this.amountB = dependentAmount.toFixed()
        console.log('dependentAmount', dependentAmount.toFixed(dependentAmount.currency.digits, undefined, 'ROUND_HALF_UP'))
      }
    },

    getDependedAmount(value, independentField) {
      const { tickLower, tickUpper, pool, invalidRange, outOfRange } = this
      const dependentField = independentField === 'CURRENCY_A' ? 'CURRENCY_B' : 'CURRENCY_A'

      const currencies = {
        CURRENCY_A: this.pool.tokenA,
        CURRENCY_B: this.pool.tokenB
      }

      const independentAmount = tryParseCurrencyAmount(
        value,
        currencies[independentField]
      )

      const dependentCurrency = dependentField === 'CURRENCY_B' ? currencies.CURRENCY_B : currencies.CURRENCY_A

      if (
        independentAmount &&
        typeof tickLower === 'number' &&
        typeof tickUpper === 'number' &&
        pool
      ) {
        // if price is out of range or invalid range - return 0 (single deposit will be independent)
        if (outOfRange || invalidRange) {
          return undefined
        }

        console.log({
          pool,
          tickLower,
          tickUpper,
          amountA: independentAmount.quotient,
          useFullPrecision: true // we want full precision for the theoretical position
        })

        const position = independentAmount.currency.equals(pool.tokenA)
          ? Position.fromAmountA({
            pool,
            tickLower,
            tickUpper,
            amountA: independentAmount.quotient,
            useFullPrecision: true // we want full precision for the theoretical position
          })
          : Position.fromAmountB({
            pool,
            tickLower,
            tickUpper,
            amountB: independentAmount.quotient
          })

        const dependentTokenAmount = independentAmount.currency.equals(pool.tokenA)
          ? position.amountB
          : position.amountA

        return dependentCurrency && CurrencyAmount.fromRawAmount(dependentCurrency, dependentTokenAmount.quotient)
      }

      return undefined
    },

    parseUrlParams() {
      // TODO GET FROM QUERYSTRING
      //currencyIdA,
      //currencyIdB,
      //feeAmount: feeAmountFromUrl,
      //tokenId,

      // TODO щас разбираемся с этим
      //if (
      //  parsedQs.minPrice &&
      //  typeof parsedQs.minPrice === 'string' &&
      //  parsedQs.minPrice !== leftRangeTypedValue &&
      //  !isNaN(parsedQs.minPrice as any)
      //) {
      //  onLeftRangeInput(parsedQs.minPrice)
      //}

      //if (
      //  parsedQs.maxPrice &&
      //  typeof parsedQs.maxPrice === 'string' &&
      //  parsedQs.maxPrice !== rightRangeTypedValue &&
      //  !isNaN(parsedQs.maxPrice as any)
      //) {
      //  onRightRangeInput(parsedQs.maxPrice)
      //}
      return 0
    },

    // TODO
    //const handleFeePoolSelect = useCallback(
    //  (newFeeAmount: FeeAmount) => {
    //    onLeftRangeInput('')
    //    onRightRangeInput('')
    //    navigate(`/add/${currencyIdA}/${currencyIdB}/${newFeeAmount}`)
    //  },
    //  [currencyIdA, currencyIdB, navigate, onLeftRangeInput, onRightRangeInput]
    //)

    onLeftRangeInput(value) {
      this.leftRangeTypedValue = value
      this.onInputAmountA(this.amountA)
    },

    onRightRangeInput(value) {
      this.rightRangeTypedValue = value
      this.onInputAmountA(this.amountA)
    },

    setTokenA(token) {
      this.$store.dispatch('amm/addLiquidity/setTokenA', token)
    },

    percentageChange() {
      console.log(this.value)
    },

    setTokenB(token) {
      this.$store.dispatch('amm/addLiquidity/setTokenB', token)
    },

    async submit() {
      const { amountA, amountB, tokenA, tokenB, tickLower, tickUpper } = this
      console.log(tokenA, tokenB)
      console.log({ amountA, amountB })

      const actions = []

      if (parseFloat(amountA) > 0)
        actions.push({
          account: tokenA.contract,
          name: 'transfer',
          authorization: [this.user.authorization],
          data: {
            from: this.user.name,
            to: this.network.amm.contract,
            quantity: parseFloat(amountA).toFixed(tokenA.decimals) + ' ' + tokenA.symbol,
            memo: 'deposit'
          }
        })

      if (parseFloat(amountB) > 0)
        actions.push(
          {
            account: tokenB.contract,
            name: 'transfer',
            authorization: [this.user.authorization],
            data: {
              from: this.user.name,
              to: this.network.amm.contract,
              quantity: parseFloat(amountB).toFixed(tokenB.decimals) + ' ' + tokenB.symbol,
              memo: 'deposit'
            }
          }
        )

      actions.push(
        {
          account: this.network.amm.contract,
          name: 'addliquid',
          authorization: [this.user.authorization],
          data: {
            poolId: this.pool.id,
            owner: this.user.name,
            tokenADesired: parseFloat(amountA).toFixed(tokenA.decimals) + ' ' + tokenA.symbol,
            tokenBDesired: parseFloat(amountB).toFixed(tokenB.decimals) + ' ' + tokenB.symbol,
            tickLower,
            tickUpper,
            tokenAMin: (parseFloat(amountA)).toFixed(tokenA.decimals) + ' ' + tokenA.symbol,
            tokenBMin: (parseFloat(amountB)).toFixed(tokenB.decimals) + ' ' + tokenB.symbol,
            deadline: 0
          }
        }
      )

      console.log('aa', amountB, tokenB)
      const r = tryParseCurrencyAmount(amountB, tokenB)

      console.log(r, { actions })

      try {
        const r = await this.$store.dispatch('chain/sendTransaction', actions)
        console.log(r)
      } catch (e) {
        console.log('err', e)
      }
    }
  }
}
</script>

<style lang="scss">
.sustom-select-token {
  .select-token-button {
    width: 140px;
  }
}

.add-liquidity-component {
  margin-top: 50px;
  max-width: 880px;

  .el-slider__marks-text:last-child {
    width: 40px;
  }
}
</style><|MERGE_RESOLUTION|>--- conflicted
+++ resolved
@@ -22,7 +22,6 @@
 
         alcor-button(outline @click="submit").mt-3.w-100 Add liquidity
 
-<<<<<<< HEAD
       template(v-if="!pool")
         .col.d-flex.flex-column.gap-12
           .fs-16.disable Set Starting Price
@@ -31,12 +30,6 @@
             | To initialize, select a starting price for the pool.
             | Then, enter your liquidity price range and deposit amount.
             | Gas fees will be higher than usual due to the initialization transaction.
-=======
-      .col
-        auth-only.d-flex.flex-column.gap-12
-          .fs-16.disable Select Pairs
-          info-container(:access="true") This pool must be initialized before you can add liquidity. To initialize, select a starting price for the pool. Then, enter your liquidity price range and deposit amount. Gas fees will be higher than usual due to the initialization transaction.
->>>>>>> 652fd83c
 
           el-input(placeholder="0" v-model="amount")
 
@@ -55,8 +48,8 @@
               el-input-number(v-model="maxPrice" :precision="2" :step="0.1" :max="100")
               .fs-12.text-center BLK per WAX
 
-<<<<<<< HEAD
           alcor-button.w-100(access) Connect Wallet
+
       template(v-else)
         .col
           .fs-16.disable.mb-1 Set Price Range
@@ -84,36 +77,6 @@
               el-input-number(v-model="rightRangeTypedValue")
               //el-input(v-model="rightRangeTypedValue" :precision="6" :step="0.1" :max="100")
               .fs-12.text-center BLK per WAX
-=======
-          //alcor-button.w-100(access) Connect Wallet
-
-      //.col
-        .fs-16.disable.mb-1(v-if="price") Set Price Range
-        LiquidityChartRangeInput(
-          v-if="pool"
-          :currencyA="pool.tokenA || undefined"
-          :currencyB="pool.tokenB || undefined"
-          :feeAmount="feeAmount"
-          :priceLower="priceLower"
-          :priceUpper="priceUpper"
-          :ticksAtLimit="ticksAtLimit"
-          :price="price ? parseFloat((invertPrice ? price.invert() : price).toSignificant(8)) : undefined"
-          @onLeftRangeInput="onLeftRangeInput"
-          @onRightRangeInput="onRightRangeInput"
-          :interactive="interactive")
-
-        .d-flex.gap-8.mt-3.justify-content-center(v-if="leftRangeTypedValue && rightRangeTypedValue")
-          .grey-border.d-flex.flex-column.gap-20.p-2.br-4
-            .fs-12.text-center Min Price
-            el-input-number(v-model="leftRangeTypedValue")
-            //el-input-number(v-model="leftRangeTypedValue" :precision="6" :step="0.1" :max="100")
-            .fs-12.text-center BLK per WAX
-          .grey-border.d-flex.flex-column.gap-20.p-2.br-4
-            .fs-12.text-center Max Price
-            el-input-number(v-model="rightRangeTypedValue")
-            //el-input(v-model="rightRangeTypedValue" :precision="6" :step="0.1" :max="100")
-            .fs-12.text-center BLK per WAX
->>>>>>> 652fd83c
 
   //.d-flex.align-items-center
     alcor-container.add-liquidity-component.w-100
