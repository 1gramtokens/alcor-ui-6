--- conflicted
+++ resolved
@@ -24,11 +24,7 @@
       //- 3 start
       .section-3(v-mutted="!tokenA || !tokenB")
         AuthOnly.w-100
-<<<<<<< HEAD
-          AlcorButton.submit(@click='submit',:class='{ disabled: false }',:disabled='false') {{ false ? 'Add liquidity' : 'Enter Amount' }}
-=======
           AlcorButton.submit(@click='submit',:class='{ disabled: sumbitButton.state }' :disabled="sumbitButton.state") {{ sumbitButton.text }}
->>>>>>> b4c6a0ea
       //- 3 end
 
       //- 4 start end is end of page
