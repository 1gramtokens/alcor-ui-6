<template lang="pug">
.row.justify-content-center
  AlcorContainer.add-liquidity-component.w-100
    PageHeader(title="Add Liquidity")
    .main-section.mt-2
      //- 1 start
      .section-1
        .fs-16.disable.mb-2 Select Pool

        .d-flex.mt-1.gap-10
          SelectToken(:token="tokenA" :tokens="tokens" @selected="setTokenA").sustom-select-token
          SelectToken(:token="tokenB" :tokens="tokens" @selected="setTokenB").sustom-select-token

        div(v-mutted="!tokenA || !tokenB")
          .disable.mt-3.mb-2 Fee Tier
          CommissionSelect(:selected="feeAmount" :options="fees" @change="v => feeAmount = v")
<<<<<<< HEAD

          .fs-16.disable.mt-3(v-mutted="!price") Deposit
            PoolTokenInput(:token="tokenA" v-model="amountA" @input="onInputAmountA" :disabled="inputADisabled" :locked="true" label="Token 1").mt-2
            PoolTokenInput(:token="tokenB" v-model="amountB" @input="onInputAmountB" :disabled="inputBDisabled" :locked="true" label="Token 2").mt-3

          AuthOnly.mt-3.w-100
            AlcorButton.submit(@click='submit',:class='{ disabled: false }',:disabled='false') Add liquidity

      .section(v-mutted="!tokenA || !tokenB")
=======
      //- 1 end
      //- 2 start
      .section-2(v-mutted="!tokenA || !tokenB")
        .fs-16.disable(v-mutted="!price") Deposit
          PoolTokenInput(:token="tokenA" v-model="amountA" @input="onInputAmountA" :disabled="depositADisabled" :locked="true" label="Token 1").mt-2
          PoolTokenInput(:token="tokenB" v-model="amountB" @input="onInputAmountB" :disabled="depositBDisabled" :locked="true" label="Token 2").mt-3
      //- 2 end
      //- 3 start
      .section-3(v-mutted="!tokenA || !tokenB")
        AuthOnly.w-100
          AlcorButton.submit(@click='submit',:class='{ disabled: false }',:disabled='false') Add liquidity
      //- 3 end

      //- 4 start end is end of page
      .section-4(v-mutted="!tokenA || !tokenB")
>>>>>>> 2da8d84d
        template(v-if="!pool")
          .d-flex.flex-column.gap-10
            .fs-16.disable Set Starting Price
            InfoContainer.info-container(:access="true")
              | This pool must be initialized before you can add liquidity.
              | To initialize, select a starting price for the pool.
              | Then, enter your liquidity price range and deposit amount.
              | Gas fees will be higher than usual due to the initialization transaction.

            el-input.starting-price-input(placeholder="0" v-model="startPriceTypedValue")

            InfoContainer.price-info-container
              .d-flex.justify-content-between
                .fs-16 Current {{ tokenA ? tokenA.symbol : '' }} price
                .fs-16.disable(v-if="price") {{ invertPrice ? price.invert().toSignificant(5) : price.toSignificant(5)  + ' ' + (tokenB ? tokenB.symbol : '') }}
                .fs-16.disable(v-else) -

        template(v-else)
          LiquidityChartRangeInput(
            v-if="pool"
            :tokenA="tokenA || undefined"
            :tokenB="tokenB || undefined"
            :feeAmount="feeAmount"
            :priceLower="priceLower"
            :priceUpper="priceUpper"
            :ticksAtLimit="ticksAtLimit"
            :price="price ? parseFloat((invertPrice ? price.invert() : price).toSignificant(6)) : undefined"
            @onLeftRangeInput="onLeftRangeInput"
            @onRightRangeInput="onRightRangeInput"
            chartTitle="Set Price Range"
            :interactive="interactive")

              template(#afterZoomIcons)
               AlcorSwitch(
                v-if='tokenA && tokenB',
                @toggle='toggleTokens',
                :one='invertPrice ? tokenB.symbol : tokenA.symbol',
                :two='invertPrice ? tokenA.symbol : tokenB.symbol',
                :active='invertPrice ? "two" : "one"'
              )

        .pre-defined-ranges.mt-2(v-mutted="!price")
          AlcorButton.item(bordered v-for="{ text } in priceRangeItems" @click="onPreDefinedRangeSelect") {{text}}

        .min-max-price.d-flex.gap-8.mt-2.justify-content-center
          InputStepCounter(
            :value="leftRangeValue"
            @change="onLeftRangeInput"
            :decrement="isSorted ? decrementLower : incrementUpper"
            :increment="isSorted ? incrementLower : decrementUpper"
            :disabled="!price && !startPriceTypedValue"
            :hasError="tickLower >= tickUpper"
          )
            template(#top) Min Price
            template
              .pair-names.mb-1(v-if="tokenA && tokenB") {{tokenA.symbol}} per {{tokenB.symbol}}
              .info.disable(v-if="tokenB") Your position will be 100% composed of {{tokenB.symbol}} at this price

          InputStepCounter(
            :value="rightRangeValue"
            @change="onRightRangeInput"
            :decrement="isSorted ? decrementUpper : incrementLower"
            :increment="isSorted ? incrementUpper : decrementLower"
            :disabled="!price && !startPriceTypedValue"
            :hasError="tickLower >= tickUpper"
          )
            template(#top) Max Price
            template
              .pair-names.mb-1(v-if="tokenA && tokenB") {{tokenA.symbol}} per {{tokenB.symbol}}
              .info.disable(v-if="tokenB") Your position will be 100% composed of {{tokenB.symbol}} at this price
  // TODO ROUTES MANAGEMENT
  nuxt-child

</template>

<script>
import { mapActions, mapState, mapGetters } from 'vuex'
import { asset } from 'eos-common'


import AlcorButton from '~/components/AlcorButton'
import AlcorContainer from '~/components/AlcorContainer'

import SelectToken from '~/components/modals/amm/SelectToken'
import PoolTokenInput from '~/components/amm/PoolTokenInput'
import LiquidityChartRangeInput from '~/components/amm/range'
import Zoom from '~/components/amm/range/Zoom'
import CommissionSelect from '~/components/amm/CommissionSelect'
import InputStepCounter from '~/components/amm/InputStepCounter'
import InfoContainer from '~/components/UI/InfoContainer'
import AuthOnly from '~/components/AuthOnly'
import AlcorSwitch from '~/components/AlcorSwitch'
import AlcorRadio from '~/components/AlcorRadio'
import PageHeader from '~/components/amm/PageHeader'

import {
  tryParsePrice,
  tryParseCurrencyAmount,
  parseToken,
  tryParseTick,
  getPoolBounds,
  getTickToPrice,
  isPriceInvalid
} from '~/utils/amm'

import {
  Currency, Percent, Token, Pool, Tick, CurrencyAmount,
  Price, Position, FeeAmount, nearestUsableTick, TICK_SPACINGS,
  TickMath, Rounding, priceToClosestTick, tickToPrice
} from '~/assets/libs/swap-sdk'

const DEFAULT_ADD_IN_RANGE_SLIPPAGE_TOLERANCE = new Percent(50, 10000)

export default {
  components: {
    SelectToken,
    PoolTokenInput,
    AlcorButton,
    AlcorContainer,
    LiquidityChartRangeInput,
    InputStepCounter,
    CommissionSelect,
    InfoContainer,
    AuthOnly,
    AlcorSwitch,
    Zoom,
    AlcorRadio,
    PageHeader
  },

  // Enabling managige route in nested component
  fetch({ route, redirect }) {
    if (route.path == '/add-liquidity') redirect('/add-liquidity/')
  },

  data() {
    return {
      amountA: '',
      amountB: '',

      //feeAmountFromUrl: FeeAmount.,

      startPriceTypedValue: null,

      leftRangeTypedValue: '',
      rightRangeTypedValue: '',

      fees: [
        { value: FeeAmount.LOW, desc: 'Best forvery high liquidity tokens', selectedPercent: 0 },
        { value: FeeAmount.MEDIUM, desc: 'Best for most pairs', selectedPercent: 44 },
        { value: FeeAmount.HIGH, desc: 'Best for low liqudity pairs', selectedPercent: 56 }
      ],

      // TODO: better variable naming?
      priceRangeValue: '',
      priceRangeItems: [
        { text: 'Inifinity Range', higherValue: 'infinity', lowerValue: 'infinity' },
        { text: '+/-5%', higherValue: '5', lowerValue: '5' },
        { text: '+/-10&', higherValue: '10', lowerValue: '10' },
        { text: '+10/-2%', higherValue: '10', lowerValue: '2' },
        { text: '+2/-10%', higherValue: '2', lowerValue: '10' },
      ].map((item) => {
        return { ...item, value: `${item.higherValue}-${item.lowerValue}` }
      })
    }
  },

  watch: {
    feeAmount(val) {
      if (!this.pool) {
        this.leftRangeTypedValue = ''
        this.rightRangeTypedValue = ''
      }
    }
  },

  computed: {
    ...mapState(['user', 'network']),
    ...mapGetters('amm', ['slippage']),
    ...mapGetters('amm/liquidity', [
      'tokenA',
      'tokenB',
      'tokens',
      'pool',
      'invertPrice',
      'isSorted',
      'sortedA',
      'sortedB'
    ]),

    feeAmount: {
      get() {
        return this.$store.state.amm.liquidity.feeAmount
      },

      set(val) {
        this.$store.commit('amm/liquidity/setFeeAmount', val)
      }
    },

    leftRangeValue() {
      const { isSorted, ticksAtLimit, priceLower, priceUpper } = this
      const price = isSorted ? priceLower : priceUpper?.invert()
      return ticksAtLimit[isSorted ? 'LOWER' : 'UPPER'] ? '0' : price?.toSignificant(5) ?? ''
    },

    rightRangeValue() {
      const { isSorted, ticksAtLimit, priceUpper, priceLower } = this
      const price = isSorted ? priceUpper : priceLower?.invert()
      return ticksAtLimit[isSorted ? 'UPPER' : 'LOWER'] ? '∞' : price?.toSignificant(5) ?? ''
    },

    position() {
      return null
    },

    interactive() {
      return !this.position
    },

    noLiquidity() {
      return !this.pool
    },

    baseCurrency() {
      return 0
    },

    quoteCurrency() {
      //const quoteCurrency = baseCurrency && currencyB && baseCurrency.wrapped.equals(currencyB.wrapped) ? undefined : currencyB

      return 0
    },

    tickSpaceLimits() {
      return getPoolBounds(this.feeAmount)
    },

    ticksAtLimit() {
      const { feeAmount, tickLower, tickUpper, tickSpaceLimits } = this

      return {
        LOWER: feeAmount && tickLower === tickSpaceLimits.LOWER,
        UPPER: feeAmount && tickUpper === tickSpaceLimits.UPPER
      }
    },

    tickLower() {
      return this.ticks?.LOWER
    },

    tickUpper() {
      return this.ticks?.UPPER
    },

    ticks() {
      const { sortedA, sortedB, position, invertPrice, tickSpaceLimits, feeAmount, rightRangeTypedValue, leftRangeTypedValue } = this

      // Initates initial prices for inputs(using event from crart based on mask bounds)
      return {
        LOWER:
          typeof position?.tickLower === 'number'
            ? position.tickLower
            : (invertPrice && typeof rightRangeTypedValue === 'boolean') || // если тру то это фулл-рэнж
              (!invertPrice && typeof leftRangeTypedValue === 'boolean')
              ? tickSpaceLimits.LOWER
              : invertPrice
                ? tryParseTick(sortedB, sortedA, feeAmount, rightRangeTypedValue.toString())
                : tryParseTick(sortedA, sortedB, feeAmount, leftRangeTypedValue.toString()),

        UPPER:
          typeof position?.tickUpper === 'number'
            ? position.tickUpper
            : (!invertPrice && typeof rightRangeTypedValue === 'boolean') ||
              (invertPrice && typeof leftRangeTypedValue === 'boolean')
              ? tickSpaceLimits.UPPER
              : invertPrice
                ? tryParseTick(sortedB, sortedA, feeAmount, leftRangeTypedValue.toString())
                : tryParseTick(sortedA, sortedB, feeAmount, rightRangeTypedValue.toString())
      }
    },

    price() {
      const { sortedA, sortedB, noLiquidity, startPriceTypedValue, invertPrice, pool } = this

      if (noLiquidity) {
        // if no liquidity use typed value
        const parsedQuoteAmount = tryParseCurrencyAmount(startPriceTypedValue, invertPrice ? sortedA : sortedB)
        if (parsedQuoteAmount && sortedA && sortedB) {
          const baseAmount = tryParseCurrencyAmount('1', invertPrice ? sortedB : sortedA)
          const price =
            baseAmount && parsedQuoteAmount
              ? new Price(
                baseAmount.currency,
                parsedQuoteAmount.currency,
                baseAmount.quotient,
                parsedQuoteAmount.quotient
              )
              : undefined
          return (invertPrice ? price?.invert() : price) ?? undefined
        }
        return undefined
      } else {
        // get the amount of quote currency
        return pool && sortedA ? pool.priceOf(sortedA) : undefined
      }
    },

    pricesAtTicks() {
      const { sortedA, sortedB, ticks: { LOWER, UPPER } } = this

      return {
        LOWER: getTickToPrice(sortedA, sortedB, LOWER),
        UPPER: getTickToPrice(sortedA, sortedB, UPPER)
      }
    },

    priceLower() {
      return this.pricesAtTicks?.LOWER
    },

    priceUpper() {
      return this.pricesAtTicks?.UPPER
    },

    invalidRange() {
      const { tickLower, tickUpper } = this
      return Boolean(typeof tickLower === 'number' && typeof tickUpper === 'number' && tickLower >= tickUpper)
    },

    invalidPrice() {
      return isPriceInvalid(this.price)
    },

    outOfRange() {
      const { invalidRange, price, priceLower, priceUpper } = this

      return Boolean(
        !invalidRange &&
        price &&
        priceLower &&
        priceUpper &&
        (price.lessThan(priceLower) || price.greaterThan(priceUpper))
      )
    },

    max() {
      return 100
    },

    pools() {
      return this.$store.getters['amm/pools']
    },

    mockPool() {
      // Used when pool is not initialized
      const { tokenA, tokenB, feeAmount, price, invalidPrice, isSorted } = this

      if (tokenA && tokenB && feeAmount && price && !invalidPrice) {
        const tickCurrent = priceToClosestTick(price)
        const sqrtPriceX64 = TickMath.getSqrtRatioAtTick(tickCurrent)

        return new Pool({
          tokenA: isSorted ? tokenA : tokenB,
          tokenB: isSorted ? tokenB : tokenA,
          fee: feeAmount,
          sqrtPriceX64,
          tickCurrent,
          liquidity: 0,
          ticks: []
        })
      }

      return undefined
    },

    // single deposit only if price is out of range
    depositADisabled() {
      const { mockPool, tickUpper } = this

      return typeof tickUpper === 'number' && mockPool && mockPool.tickCurrent >= tickUpper
    },

    depositBDisabled() {
      const { mockPool, tickLower } = this

      return typeof tickLower === 'number' && mockPool && mockPool.tickCurrent <= tickLower
    },

    inputADisabled() {
      const { depositADisabled, depositBDisabled, invalidRange, mockPool, tokenA } = this

      return invalidRange || Boolean(
        (depositADisabled && mockPool.tokenA.equals(tokenA)) ||
        (depositBDisabled && mockPool.tokenB.equals(tokenA))
      )
    },

    inputBDisabled() {
      const { depositADisabled, depositBDisabled, invalidRange, mockPool, tokenB } = this

      return invalidRange || Boolean(
        (depositADisabled && mockPool.tokenA.equals(tokenB)) ||
        (depositBDisabled && mockPool.tokenB.equals(tokenB))
      )
    }
  },

  mounted() {
    this.init()
  },

  methods: {
    ...mapActions('modal', ['previewLiquidity']),

    toggleTokens() {
      const { invertPrice, ticksAtLimit, priceLower, priceUpper } = this

      if (!ticksAtLimit.LOWER && !ticksAtLimit.UPPER) {
        this.onLeftRangeInput((invertPrice ? priceLower : priceUpper?.invert())?.toSignificant(6) ?? '')
        this.onRightRangeInput((invertPrice ? priceUpper : priceLower?.invert())?.toSignificant(6) ?? '')
        this.onInputAmountA(this.amountB ?? '')
      }

      this.$store.dispatch('amm/liquidity/toggleTokens')
      this.onInputAmountA(this.amountA)
    },

    init() {

      //this.parseUrlParams()
      //this.checkPosition()

      //this.tokenA = this.tokens[1]
      //this.tokenB = this.tokens[2]
    },

    onInputAmountA(value) {
      if (!value) return this.amountB = null
      const dependentAmount = this.getDependedAmount(value, 'CURRENCY_A')
      if (dependentAmount) {
        this.amountB = dependentAmount.toFixed()
        console.log(dependentAmount.toFixed(undefined, undefined, Rounding.ROUND_UP), dependentAmount.toFixed())
      }
    },

    onInputAmountB(value) {
      const dependentAmount = this.getDependedAmount(value, 'CURRENCY_B')
      if (dependentAmount) this.amountA = dependentAmount.toFixed(undefined, undefined, Rounding.ROUND_DOWN)
    },

    getDependedAmount(value, independentField) {
      const { tickLower, tickUpper, invalidRange, outOfRange } = this

      const pool = this.pool || this.mockPool

      const dependentField = independentField === 'CURRENCY_A' ? 'CURRENCY_B' : 'CURRENCY_A'

      const currencies = {
        CURRENCY_A: this.tokenA,
        CURRENCY_B: this.tokenB
      }

      const independentAmount = tryParseCurrencyAmount(
        value,
        currencies[independentField]
      )

      const dependentCurrency = dependentField === 'CURRENCY_B' ? currencies.CURRENCY_B : currencies.CURRENCY_A

      if (
        independentAmount &&
        typeof tickLower === 'number' &&
        typeof tickUpper === 'number' &&
        pool
      ) {
        // if price is out of range or invalid range - return 0 (single deposit will be independent)
        if (outOfRange || invalidRange) {
          return undefined
        }

        // TODO Hmm работает хорошо в !isSorted
        const position = independentAmount.currency.equals(pool.tokenA)
          ? Position.fromAmountA({
            pool,
            tickLower,
            tickUpper,
            amountA: independentAmount.quotient,

            // TODO Check it in SDK
            //useFullPrecision: true // we want full precision for the theoretical position
          })
          : Position.fromAmountB({
            pool,
            tickLower,
            tickUpper,
            amountB: independentAmount.quotient,
          })

        const dependentTokenAmount = independentAmount.currency.equals(pool.tokenA)
          ? position.amountB
          : position.amountA

        return dependentCurrency && CurrencyAmount.fromRawAmount(dependentCurrency, dependentTokenAmount.quotient)
      }

      return undefined
    },

    parseUrlParams() {
      // TODO GET FROM QUERYSTRING
      //currencyIdA,
      //currencyIdB,
      //feeAmount: feeAmountFromUrl,
      //tokenId,

      // TODO щас разбираемся с этим
      //if (
      //  parsedQs.minPrice &&
      //  typeof parsedQs.minPrice === 'string' &&
      //  parsedQs.minPrice !== leftRangeTypedValue &&
      //  !isNaN(parsedQs.minPrice as any)
      //) {
      //  onLeftRangeInput(parsedQs.minPrice)
      //}

      //if (
      //  parsedQs.maxPrice &&
      //  typeof parsedQs.maxPrice === 'string' &&
      //  parsedQs.maxPrice !== rightRangeTypedValue &&
      //  !isNaN(parsedQs.maxPrice as any)
      //) {
      //  onRightRangeInput(parsedQs.maxPrice)
      //}
      return 0
    },

    // TODO RESET ON POOL CHANGE
    //const handleFeePoolSelect = useCallback(
    //  (newFeeAmount: FeeAmount) => {
    //    onLeftRangeInput('')
    //    onRightRangeInput('')
    //    navigate(`/add/${currencyIdA}/${currencyIdB}/${newFeeAmount}`)
    //  },
    //  [currencyIdA, currencyIdB, navigate, onLeftRangeInput, onRightRangeInput]
    //)

    onLeftRangeInput(value) {
      this.leftRangeTypedValue = value // To trigger computed to calc price and after update with corrected

      this.onInputAmountB(this.amountB)
    },

    onRightRangeInput(value) {
      //if (value === undefined) return

      this.rightRangeTypedValue = value
      this.onInputAmountA(this.amountA)
    },

    setTokenA(token) {
      this.$store.dispatch('amm/liquidity/setTokenA', token)
    },

    setTokenB(token) {
      this.$store.dispatch('amm/liquidity/setTokenB', token)
    },

    async submit() {
      try {
        const poolId = await this.addLiquidity()
        //this.$router.push('/positions/my-positions')
        this.$store.dispatch('amm/poolUpdate', poolId)
        this.$store.dispatch('amm/fetchPositions')
      } catch (e) {
        console.log(e)
        this.$notify({ title: 'Market creation', message: e.message, type: 'error' })
      }
    },

    async addLiquidity() {
      // TODO Fix one side deposit
      const {
        isSorted, sortedA, sortedB, tokenA, tokenB, tickLower, tickUpper, noLiquidity,
        mockPool, depositADisabled, depositBDisabled, slippage, amountA, amountB
      } = this

      console.log({ depositADisabled, depositBDisabled })

      const tokenADesired = !depositADisabled ? tryParseCurrencyAmount((isSorted ? amountA : amountB), sortedA)
        : CurrencyAmount.fromRawAmount(sortedA, 0)

      const tokenBDesired = !depositBDisabled ? tryParseCurrencyAmount((isSorted ? amountB : amountA), sortedB)
        : CurrencyAmount.fromRawAmount(sortedB, 0)

      console.log({ tokenADesired: tokenADesired.greaterThan(0), tokenBDesired: tokenBDesired.quotient })
      console.log({ tokenADesired: tokenADesired.toAsset(), tokenBDesired: tokenBDesired.toAsset() })
      //return
      //console.log('tokenADesired', tokenADesired.toAsset())

      const tokenAMin = tokenADesired.multiply(new Percent(1).subtract(slippage))
      const tokenBMin = tokenBDesired.multiply(new Percent(1).subtract(slippage))

      const tokenAZero = tokenAMin.multiply(0)
      const tokenBZero = tokenBMin.multiply(0)

      const actions = []

      let poolId = this.pool?.id

      if (noLiquidity) {
        // Fetch last pool just to predict new created pool id
        try {
          const { rows: [{ id }] } = await this.$rpc.get_table_rows({
            code: this.network.amm.contract,
            scope: this.network.amm.contract,
            table: 'pools',
            limit: 1,
            reverse: true
          })

          poolId = id + 1
        } catch (e) {
          try {
            const { rows } = await this.$rpc.get_table_rows({
              code: this.network.amm.contract,
              scope: this.network.amm.contract,
              table: 'pools',
            })
            if (rows.length == 0) { poolId = 0 } else { throw e }
          } catch (e) {
            throw e
          }
        }

        actions.push({
          account: this.network.amm.contract,
          name: 'createpool',
          authorization: [this.user.authorization],
          data: {
            account: this.$store.state.user.name,
            tokenA: { contract: sortedA.contract, quantity: tokenAZero.toAsset() },
            tokenB: { contract: sortedB.contract, quantity: tokenBZero.toAsset() },
            sqrtPriceX64: mockPool.sqrtPriceX64.toString(),
            fee: this.feeAmount
          }
        })
      }

      if (tokenADesired.greaterThan(0))
        actions.push({
          account: sortedA.contract,
          name: 'transfer',
          authorization: [this.user.authorization],
          data: {
            from: this.user.name,
            to: this.network.amm.contract,
            quantity: tokenADesired.toAsset(),
            memo: 'deposit'
          }
        })

      if (tokenBDesired.greaterThan(0))
        actions.push(
          {
            account: sortedB.contract,
            name: 'transfer',
            authorization: [this.user.authorization],
            data: {
              from: this.user.name,
              to: this.network.amm.contract,
              quantity: tokenBDesired.toAsset(),
              memo: 'deposit'
            }
          }
        )

      actions.push(
        {
          account: this.network.amm.contract,
          name: 'addliquid',
          authorization: [this.user.authorization],
          data: {
            poolId,
            owner: this.user.name,
            tokenADesired: (depositADisabled ? tokenAZero : tokenADesired).toAsset(),
            tokenBDesired: (depositBDisabled ? tokenBZero : tokenBDesired).toAsset(),
            tickLower,
            tickUpper,
            tokenAMin: (depositADisabled ? tokenAZero : tokenAMin).toAsset(),
            tokenBMin: (depositBDisabled ? tokenBZero : tokenBMin).toAsset(),
            deadline: 0
          }
        }
      )

      console.log({ actions })

      const r = await this.$store.dispatch('chain/sendTransaction', actions)
      console.log({ r })

      return poolId
    },

    decrementLower() {
      const { tokenA, tokenB, tickLower, feeAmount } = this

      const pool = this.pool || this.mockPool

      if (tokenA && tokenB && typeof tickLower === 'number' && feeAmount) {
        const newPrice = tickToPrice(tokenA, tokenB, tickLower - TICK_SPACINGS[feeAmount])
        return newPrice.toSignificant(5, undefined, Rounding.ROUND_UP)
      }

      // use pool current tick as starting tick if we have pool but no tick input
      if (!(typeof tickLower === 'number') && tokenA && tokenB && feeAmount && pool) {
        const newPrice = tickToPrice(tokenA, tokenB, pool.tickCurrent - TICK_SPACINGS[feeAmount])
        return newPrice.toSignificant(5, undefined, Rounding.ROUND_UP)
      }
      return ''
    },

    incrementLower() {
      const { tokenA, tokenB, tickLower, feeAmount } = this

      const pool = this.pool || this.mockPool

      if (tokenA && tokenB && typeof tickLower === 'number' && feeAmount) {
        const newPrice = tickToPrice(tokenA, tokenB, tickLower + TICK_SPACINGS[feeAmount])
        return newPrice.toSignificant(5, undefined, Rounding.ROUND_UP)
      }
      // use pool current tick as starting tick if we have pool but no tick input
      if (!(typeof tickLower === 'number') && tokenA && tokenB && feeAmount && pool) {
        const newPrice = tickToPrice(tokenA, tokenB, pool.tickCurrent + TICK_SPACINGS[feeAmount])
        return newPrice.toSignificant(5, undefined, Rounding.ROUND_UP)
      }
      return ''
    },

    decrementUpper() {
      const { tokenA, tokenB, tickUpper, feeAmount } = this

      const pool = this.pool || this.mockPool

      if (tokenA && tokenB && typeof tickUpper === 'number' && feeAmount) {
        const newPrice = tickToPrice(tokenA, tokenB, tickUpper - TICK_SPACINGS[feeAmount])
        return newPrice.toSignificant(5, undefined, Rounding.ROUND_UP)
      }
      // use pool current tick as starting tick if we have pool but no tick input
      if (!(typeof tickUpper === 'number') && tokenA && tokenB && feeAmount && pool) {
        const newPrice = tickToPrice(tokenA, tokenB, pool.tickCurrent - TICK_SPACINGS[feeAmount])
        return newPrice.toSignificant(5, undefined, Rounding.ROUND_UP)
      }
      return ''
    },

    incrementUpper() {
      const { tokenA, tokenB, tickUpper, feeAmount } = this

      const pool = this.pool || this.mockPool

      if (tokenA && tokenB && typeof tickUpper === 'number' && feeAmount) {
        const newPrice = tickToPrice(tokenA, tokenB, tickUpper + TICK_SPACINGS[feeAmount])
        return newPrice.toSignificant(5, undefined, Rounding.ROUND_UP)
      }
      // use pool current tick as starting tick if we have pool but no tick input
      if (!(typeof tickUpper === 'number') && tokenA && tokenB && feeAmount && pool) {
        const newPrice = tickToPrice(tokenA, tokenB, pool.tickCurrent + TICK_SPACINGS[feeAmount])
        return newPrice.toSignificant(5, undefined, Rounding.ROUND_UP)
      }
      return ''
    },
    onPreDefinedRangeSelect(range) {

    }

    // TODO
    // getSetFullRange() {
    //   dispatch(setFullRange())
    // }
  },
}
</script>

<style lang="scss">
.add-liquidity-component {
  padding: 14px !important;
  .main-section{
    display: grid;
    grid-template-columns: 1fr 1fr;
    grid-template-areas:
      "tokenSelect range"
      "amounts range"
      "submit range";
    gap: 18px;
  }
  .section {
    &-1 {
      grid-area: tokenSelect;
    }
    &-2 {
      grid-area: amounts;
    }
    &-3 {
      grid-area: submit;
    }
    &-4 {
      grid-area: range;
    }
  }
  .submit {
    width: 100%;
    padding: 10px 18px;
    background: var(--border-active-color);
    color: #000;
    border-radius: 8px;
    font-weight: 500;
    &:hover {
      background: var(--main-green) !important;
    }
    &.disabled {
      background: var(--btn-default);
      position: none;
      opacity: 0.8;
      color: #636366;
    }
  }
  .info-container{
    background: var(--selector-bg) !important;
  }
  .starting-price-input{
    input{
      border-radius: 6px;
      background: transparent;
      border: 1px solid var(--border-2-color);
      &:hover, &:focus{
        border-color: var(--light-border-color);
      }
    }
  }
  .price-info-container{
    padding: 8px 15px !important;
  }
}
.sustom-select-token {
  flex: 1;
  .select-token-button{
    flex: 1;
  }
}
.chart-header{
  display: flex;
  justify-content: space-between;
  align-items: center;
  gap: 8px;
}
.current-price{
  display: flex;
  justify-content: center;
}
.pre-defined-ranges{
  display: flex;
  white-space: nowrap;
  justify-content: space-between;
  gap: 2px;
  .item{
    padding: 2px 6px;
    font-size: 0.86rem;
  }
}
.add-liquidity-component {
  margin: auto 8px;
  margin-top: 50px;
  width: 100%;
  max-width: 880px;

  .el-slider__marks-text:last-child {
    width: 40px;
  }
}
@media only screen and (max-width: 840px){
  .pre-defined-ranges{
    flex-wrap: wrap;
    justify-content: flex-start;
    .item{
      flex: 1;
    }
  }
  .add-liquidity-component{
    .main-section{
      grid-template-columns: 1fr;
      grid-template-areas:
        "tokenSelect"
        "range"
        "amounts"
        "submit";
    }
  }
}
@media only screen and (max-width: 640px){
  .add-liquidity-component{
    margin-top: 20px;
  }
}
@media only screen and (max-width: 380px){
  .min-max-price{
    flex-direction: column !important;
  }
}
</style><|MERGE_RESOLUTION|>--- conflicted
+++ resolved
@@ -14,23 +14,12 @@
         div(v-mutted="!tokenA || !tokenB")
           .disable.mt-3.mb-2 Fee Tier
           CommissionSelect(:selected="feeAmount" :options="fees" @change="v => feeAmount = v")
-<<<<<<< HEAD
-
-          .fs-16.disable.mt-3(v-mutted="!price") Deposit
-            PoolTokenInput(:token="tokenA" v-model="amountA" @input="onInputAmountA" :disabled="inputADisabled" :locked="true" label="Token 1").mt-2
-            PoolTokenInput(:token="tokenB" v-model="amountB" @input="onInputAmountB" :disabled="inputBDisabled" :locked="true" label="Token 2").mt-3
-
-          AuthOnly.mt-3.w-100
-            AlcorButton.submit(@click='submit',:class='{ disabled: false }',:disabled='false') Add liquidity
-
-      .section(v-mutted="!tokenA || !tokenB")
-=======
       //- 1 end
       //- 2 start
       .section-2(v-mutted="!tokenA || !tokenB")
         .fs-16.disable(v-mutted="!price") Deposit
-          PoolTokenInput(:token="tokenA" v-model="amountA" @input="onInputAmountA" :disabled="depositADisabled" :locked="true" label="Token 1").mt-2
-          PoolTokenInput(:token="tokenB" v-model="amountB" @input="onInputAmountB" :disabled="depositBDisabled" :locked="true" label="Token 2").mt-3
+          PoolTokenInput(:token="tokenA" v-model="amountA" @input="onInputAmountA" :disabled="inputADisabled" :locked="true" label="Token 1").mt-2
+          PoolTokenInput(:token="tokenB" v-model="amountB" @input="onInputAmountB" :disabled="inputBDisabled" :locked="true" label="Token 2").mt-3
       //- 2 end
       //- 3 start
       .section-3(v-mutted="!tokenA || !tokenB")
@@ -40,7 +29,6 @@
 
       //- 4 start end is end of page
       .section-4(v-mutted="!tokenA || !tokenB")
->>>>>>> 2da8d84d
         template(v-if="!pool")
           .d-flex.flex-column.gap-10
             .fs-16.disable Set Starting Price
