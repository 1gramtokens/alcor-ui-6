<template lang="pug">
.farm-create-page
  AlcorContainer(class="alcor-container")
    PageHeader(class="page-header" title="Create Farm")
      template(#end) &nbsp;
      .header-title.d-flex.gap-2
        i.el-icon-sunrise
        span Create Farm

    main
      Note(class="fs-14") You can only create a farm for a base token that you are the project owner of.

      el-select(v-model='poolId' placeholder='Select pool')
        el-option(v-for='pool in pools' :key='pool.id' :label="pool.tokenA.symbol + ' / ' + pool.tokenB.symbol + ' ' + pool.fee / 10000 + '%'" :value='pool.id')
          span(style='float: left') {{ pool.tokenA.symbol }} / {{ pool.tokenB.symbol }}
          span.ml-1 {{ pool.fee / 10000 }}%

<<<<<<< HEAD
      //TokenSelection(class="")
      //FeeTierSelection(:options="feeOptions" class=""  v-model="selectedFeeTier")

=======
      FeeTierSelection(:options="feeOptions" class=""  v-model="selectedFeeTier")
>>>>>>> fdaed7c9
      RewardList(class="" @newReward="onNewReward")
        FarmTokenInput(
          v-for="reward, index in rewardList"
          label="Amount"
          :canRemove="index > 0"
          @remove="() => onRemoveReward(index)"
          @tokenSelected="onRewardTokenSelect($event, index)"
          :tokens="rewardTokens"
          :token="reward.token"
          v-model="reward.amount"
        )

      DistributionSelection(:options="distributionOptions" class=""  v-model="selectedDistribution")

      AlcorButton(class="submit" access) Create Farm

</template>

<script>
import AlcorContainer from '@/components/AlcorContainer'
import PageHeader from '@/components/amm/PageHeader'
import Note from '@/components/farm/Note'
import TokenSelection from '@/components/farm/TokenSelection'
import FeeTierSelection from '@/components/farm/FeeTierSelection'
import DistributionSelection from '@/components/farm/DistributionSelection'
import RewardList from '@/components/farm/RewardList'
import FarmTokenInput from '@/components/farm/FarmTokenInput'
import AlcorButton from '@/components/AlcorButton'
export default {
  name: 'CreateFarm',
  components: {
    AlcorContainer,
    PageHeader,
    Note,
    TokenSelection,
    FeeTierSelection,
    RewardList,
    FarmTokenInput,
    DistributionSelection,
    AlcorButton,
  },

  data: () => ({
    poolId: null,
    feeOptions: [{ value: 0.05 }, { value: 0.3 }, { value: 1 }],
    rewardList: [{ token: undefined, amount: 0 }],

    selectedFeeTier: 1,
    selectedDistribution: 86400,
  }),

  computed: {
<<<<<<< HEAD
    pools() {
      return this.$store.state.amm.poolsStats
=======
    rewardTokens() {
      return this.$store.state.user?.balances || []
>>>>>>> fdaed7c9
    },

    distributionOptions() {
      const tempAmount = 1000
      return [1, 7, 30, 90, 180, 360].map((number) => ({
        value: number * 86400,
        display: `${number} Days`,
        daily: (tempAmount / number).toFixed(2),
      }))
    },
  },

  methods: {
    onRewardTokenSelect(token, index) {
      this.rewardList[index].token = token
    },
    onNewReward() {
      this.rewardList = [
        ...this.rewardList,
        {
          token: undefined,
          amount: 0,
        },
      ]
    },
    onRemoveReward(index) {
      this.rewardList = this.rewardList.filter((_, i) => i !== index)
    },
  },
}
</script>

<style lang="scss" scoped>
.farm-create-page {
  padding-top: 60px;
  .alcor-container {
    width: 100%;
    max-width: 600px;
    margin: auto;
  }
}
main {
  display: flex;
  flex-direction: column;
  gap: 32px;
  padding-top: 16px;
}
.page-header {
  flex: 1;
}
.header-title {
  display: flex;
  align-items: center;
  gap: 16px;
  font-size: 24px;
  font-weight: bold;
}

.submit {
  padding: 10px 14px;
}
</style>

<style lang="scss">
.farm-create-section-title {
  font-size: 18px;
  color: var(--disabled-indicator);
}

@media only screen and (max-width: 480px) {
  .farm-create-section-title {
    font-size: 16px;
  }
}
</style><|MERGE_RESOLUTION|>--- conflicted
+++ resolved
@@ -15,13 +15,11 @@
           span(style='float: left') {{ pool.tokenA.symbol }} / {{ pool.tokenB.symbol }}
           span.ml-1 {{ pool.fee / 10000 }}%
 
-<<<<<<< HEAD
       //TokenSelection(class="")
       //FeeTierSelection(:options="feeOptions" class=""  v-model="selectedFeeTier")
 
-=======
-      FeeTierSelection(:options="feeOptions" class=""  v-model="selectedFeeTier")
->>>>>>> fdaed7c9
+      //FeeTierSelection(:options="feeOptions" class=""  v-model="selectedFeeTier")
+
       RewardList(class="" @newReward="onNewReward")
         FarmTokenInput(
           v-for="reward, index in rewardList"
@@ -74,13 +72,12 @@
   }),
 
   computed: {
-<<<<<<< HEAD
     pools() {
       return this.$store.state.amm.poolsStats
-=======
+    },
+
     rewardTokens() {
       return this.$store.state.user?.balances || []
->>>>>>> fdaed7c9
     },
 
     distributionOptions() {
