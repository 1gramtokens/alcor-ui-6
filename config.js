--- conflicted
+++ resolved
@@ -782,11 +782,7 @@
       x: 0,
       y: 1,
       w: 14,
-<<<<<<< HEAD
       h: 10,
-=======
-      h: 13,
->>>>>>> 659380fd
       i: 'chart',
       status: true,
       mw: 9,
@@ -817,11 +813,7 @@
     },
     {
       x: 0,
-<<<<<<< HEAD
       y: 11,
-=======
-      y: 14,
->>>>>>> 659380fd
       w: 14,
       h: 7,
       i: 'open-order',
