const PRICE_SCALE = 100000000
const CONTRACT_ACTIONS = ['sellmatch', 'buymatch', 'cancelbuy', 'cancelsell', 'sellreceipt', 'buyreceipt']
const MARKET_STATS_CACHE_TIME = 60 * 30

const networks = {
  eos: {
    name: 'eos',
    desc: 'EOS mainnet',
    contract: 'eostokensdex',

    baseToken: {
      contract: 'eosio.token',
      symbol: 'EOS',
      precision: 4
    },

    marketCreationFee: '5.0000 EOS',
    feeAccount: 'avral.pro',

    chainId: 'aca376f206b8fc25a6ed44dbdc66547c36c6c33e3a119ffbeaef943642f0e906',

    //host: 'eosbp.atticlab.net',
    //host: 'eos.greymass.com',
    //host: 'eos.greymass.com',
    host: 'eos.greymass.com',
    port: 443,
    protocol: 'https',
    monitor: 'http://bloks.io',
    monitor_params: '',
    lightapi: 'https://api.light.xeos.me',
    hyperion: 'https://api.eossweden.org/',
    //hyperion: 'https://api.eossweden.org/',
    //hyperion: 'https://eos.hyperion.eosrio.io/v2/',
    //hyperion: 'https://mainnet.eosn.io/v2/', // ALERT It's GIVE BROKET HISTORY!!!
    backEnd: 'https://alcor.exchange/api/',

    otc: {
      contract: 'alcorotcswap',
      divs: 'avral.pro'
    },

    pools: {
      contract: 'evolutiondex',
      fee: 'wevotethefee'
    },

    withdraw: {
      'TLOSP@steemenginex': {
        desc: 'Telos peged token. You can buy it for EOS and withdraw to Telos 1:1',
        network: {
          name: 'Telos',
          symbol: 'TLOS'
        },
        withdrawMemo: 'TLOS {account}',
        gateway: 'steemenginex'
      },

      'BTCP@steemenginex': {
        desc: 'Bitcoin peged token. You can buy it for EOS and withdraw to Bitcoin address. 1% fee and 0.0001 BTCP Minimum requirement!',
        network: {
          name: 'Bitcoin',
          symbol: 'BTC'
        },
        withdrawMemo: 'BTC {account}',
        gateway: 'steemenginex'
      },

      'SAND@sandiegocoin': {
        desc: 'SAND peged token. You can buy it for EOS and withdraw to Hive-Engine address 1:1',
        network: {
          name: 'Hive-Engine',
          symbol: 'Hive'
        },
        withdrawMemo: 'SAND {account}',
        gateway: 'sandiegocoin'
      },

      'WEED@weedcashntwk': {
        desc: 'WEED peged token. You can buy it for EOS and withdraw to Hive-Engine address 1:1',
        network: {
          name: 'Hive-Engine',
          symbol: 'Hive'
        },
        withdrawMemo: 'WEED {account}',
        gateway: 'weedcashntwk'
      },

      'PBTC@btc.ptokens': {
        desc: 'Bitcoin peged token. You can buy it for EOS and withdraw to Bitcoin address 1:1',
        network: {
          name: 'Bitcoin',
          symbol: 'BTC'
        },
        withdrawMemo: '{account}',
        gateway: 'cross.chain'
      },
    },

    RECOMMENDED_MARKETS: ['WAX@bosibc.io', 'SAND@sandiegocoin', 'TCN@tcapitalnote'],
    SCAM_CONTRACTS: ['usdcoinchain', 'effectaiswap'],

    nftMarket: {
      contract: 'alcornftswap'
    },
  },

  wax: {
    name: 'wax',
    desc: 'WAX mainnet',
    contract: 'alcordexmain',

    baseToken: {
      contract: 'eosio.token',
      symbol: 'WAX',
      precision: 8
    },

    marketCreationFee: '1500.00000000 WAX',
    feeAccount: 'aw.aq.waa',

    chainId: '1064487b3cd1a897ce03ae5b6a865651747e2e152090f99c1d19d44e01aea5a4',

    host: 'wax.eu.eosamsterdam.net',
    port: 443,
    protocol: 'https',
    monitor: 'http://wax.bloks.io',
    monitor_params: '',
    lightapi: 'https://lightapi.eosamsterdam.net',
    hyperion: 'https://wax.pink.gg/',
    backEnd: 'https://alcor.exchange/api/',

    otc: {
      contract: 'alcorotcswap',
      divs: 'aw.aq.waa'
    },

    pools: {
      contract: 'alcordexpool',
      fee: 'aw.aq.waa'
    },

    withdraw: {},

    RECOMMENDED_MARKETS: ['EXOMEGA@packs.topps', 'EXOFIVE@packs.topps', 'GPKMEGA@packs.topps', 'GPKFIVE@packs.topps', 'EOS@bosibc.io'],
    SCAM_CONTRACTS: ['usdcoinchain'],

    nftMarket: {
      contract: 'alcornftswap'
    }
  },

  telos: {
    name: 'telos',
    desc: 'Telos mainnet',
    contract: 'eostokensdex',

    baseToken: {
      contract: 'eosio.token',
      symbol: 'TLOS',
      precision: 4
    },

    marketCreationFee: '100.0000 TLOS',
    feeAccount: 'alcordexdivs',

    chainId: '4667b205c6838ef70ff7988f6e8257e8be0e1284a2f59699054a018f743b1d11',

    host: 'telos.caleos.io',
    //host: 'telos.caleos.io',
    port: 443,
    protocol: 'https',
    monitor: 'http://telos.bloks.io',
    monitor_params: '',
    lightapi: 'https://api.light.xeos.me',
    //hyperion: 'https://hyperion.telosgermany.io/v2/',
<<<<<<< HEAD
    hyperion: 'https://telos.caleos.io/v2/',
=======
    hyperion: 'https://telos.eosphere.io/',
>>>>>>> 187b2b1a
    backEnd: 'https://alcor.exchange/api/',

    otc: {
      contract: 'alcorotcswap',
      divs: 'alcordexdivs'
    },

    pools: {
      contract: 'evolutiondex',
      fee: 'wevotethefee'
    },

    RECOMMENDED_MARKETS: ['EOS@bosibc.io', 'KANDA@telokandaone'],
    SCAM_CONTRACTS: ['usdcoinchain'],

    nftMarket: {
      contract: 'alcornftswap'
    },

    withdraw: {
      'EOSP@steemenginex': {
        desc: 'EOS peged token. You can buy it for TLOS and withdraw to EOS 1:1. Gateway fee will be 1%(Steem-engine)',
        withdrawMemo: 'TLOS {account}',
        gateway: 'steemenginex',
        network: {
          name: 'EOS Mainnet',
          symbol: 'EOS'
        }
      },

      'KANDA@telokandaone': {
        desc: 'KANDA peged token. You can buy it for TLOS and withdraw to Hive-Engine. Gateway fee will be 1%(Hive-engine)',
        withdrawMemo: 'KANDA {account}',
        gateway: 'telokandaone',
        network: {
          name: 'Hive-Engine',
          symbol: 'Hive'
        }
      },

      'SAND@sandiegocoin': {
        desc: 'SAND peged token. You can buy it for TLOS and withdraw to Hive-Engine address 1:1',
        network: {
          name: 'Hive-Engine',
          symbol: 'Hive'
        },
        withdrawMemo: 'SAND {account}',
        gateway: 'sandiegocoin'
      }
    }
  },

  bos: {
    name: 'bos',
    desc: 'BOS mainnet',
    contract: 'alcordexmain',

    baseToken: {
      contract: 'eosio.token',
      symbol: 'BOS',
      precision: 4
    },

    marketCreationFee: '500.0000 BOS',
    feeAccount: 'avral.pro',

    chainId: 'd5a3d18fbb3c084e3b1f3fa98c21014b5f3db536cc15d08f9f6479517c6a3d86',

    host: 'api.bossweden.org',
    port: 443,
    protocol: 'https',
    monitor: 'http://bos.bloks.io',
    monitor_params: '',
    lightapi: 'https://lightapi.eosamsterdam.net',
<<<<<<< HEAD
    hyperion: 'https://api.bossweden.org/v2/',
=======
    hyperion: 'https://api.bossweden.org/',
>>>>>>> 187b2b1a
    backEnd: 'https://alcor.exchange/api/',

    otc: {
      contract: 'alcorotcswap',
      divs: 'avraldigital'
    },

    pools: {
      contract: 'lp'
    },

    withdraw: {},
    RECOMMENDED_MARKETS: ['EOS@bosibc.io', 'WAX@bosibc.io', 'TLOS@bosibc.io', ''],
    SCAM_CONTRACTS: ['usdcoinchain'],

    nftMarket: {
      contract: 'nft'
    }
  },

  coffe: {
    name: 'coffe',
    desc: 'COFFE mainnet',
    contract: 'eostokensdex',

    baseToken: {
      contract: 'eosio.token',
      symbol: 'CFF',
      precision: 4
    },
    marketCreationFee: '20.0000 CFF',
    feeAccount: 'avral.pro',

    chainId: '1ca925bc8fbc1cec262dedd10fd19d9357a1cc8de0bd92e5b61577740af9a3f2',

    host: 'coffe.io',
    port: 8888,
    protocol: 'https',
    monitor: 'http://local.bloks.io',
    monitor_params: 'nodeUrl=coffe.io:8888&coreSymbol=CFF&systemDomain=eosio&hyperionUrl=https://resurces.com:17555',
    lightapi: 'http://coffe.io:5001',
    hyperion: 'https://resurces.com:17555/v2/',
    backEnd: 'https://alcor.exchange/api/',

    otc: {
      contract: 'wwweosswapio',
      divs: 'eosswapdivs1'
    },

    pools: {
      contract: 'lp'
    },

    withdraw: {},
    RECOMMENDED_MARKETS: [],
    SCAM_CONTRACTS: ['usdcoinchain'],

    nftMarket: {
      contract: 'nft'
    }
  },


  jungle: {
    name: 'jungle',
    desc: 'Jungle testnet',
    contract: 'alcordexmain',

    baseToken: {
      contract: 'eosio.token',
      symbol: 'EOS',
      precision: 4
    },
    marketCreationFee: '3.0000 EOS',
    feeAccount: 'avral.pro',

    chainId: '2a02a0053e5a8cf73a56ba0fda11e4d92e0238a4a2aa74fccf46d5a910746840',
    host: 'api.jungle3.alohaeos.com',
    port: 443,
    protocol: 'https',
    monitor: 'http://jungle3.bloks.io',
    monitor_params: '',
    lightapi: 'https://lightapi.eosgeneva.io',
    hyperion: 'https://jungle3.cryptolions.io/',
    backEnd: 'http://localhost:8000/api/',

    //chainId: 'e70aaab8997e1dfce58fbfac80cbbb8fecec7b99cf982a9444273cbc64c41473',
    //host: 'api.jungle.alohaeos.com',
    //port: 443,
    //protocol: 'https',
    //monitor: 'http://jungle.bloks.io',
    //monitor_params: '',
    //lightapi: 'https://lightapi.eosgeneva.io',
    //hyperion: 'https://api.jungle.hyperion.greeneosio.com/v2/',
    //backEnd: 'http://localhost:8000/api/',

    otc: {
      contract: 'wwweosswapio',
      divs: 'eosswapdivs1'
    },

    pools: {
      contract: 'evolutiondex',
      fee: 'evodextester'
    },

    withdraw: {},
    RECOMMENDED_MARKETS: [],
    SCAM_CONTRACTS: ['usdcoinchain'],

    nftMarket: {
      contract: 'alcornftswap'
    }
  },

  local: {
    name: 'local',
    desc: 'Local network',
    contract: 'dex',

    baseToken: {
      contract: 'eosio.token',
      symbol: 'EOS',
      precision: 4
    },
    marketCreationFee: '3.0000 EOS',
    feeAccount: 'avral.pro',

    chainId: 'cf057bbfb72640471fd910bcb67639c22df9f92470936cddc1ade0e2f2e7dc4f',
    host: 'localhost',
    port: 8888,
    protocol: 'http',
    monitor: 'http://jungle.bloks.io',
    monitor_params: '',
    lightapi: 'https://lightapi.eosgeneva.io',
    hyperion: 'https://api.eossweden.org/v2/',
    backEnd: 'http://localhost:8000/api/',

    otc: {
      contract: 'wwweosswapio',
      divs: 'eosswapdivs1'
    },

    pools: {
      contract: 'lp'
    },

    withdraw: {},
    RECOMMENDED_MARKETS: [],
    SCAM_CONTRACTS: ['usdcoinchain'],

    nftMarket: {
      contract: 'nft'
    }
  }
}

// TODO Check is all chains configs is the same structure

module.exports = {
  APP_NAME: 'Alcor Exchange',
  PRICE_SCALE,
  PRICE_DIGITS: PRICE_SCALE.toString().length - 1,
  CONTRACT_ACTIONS,
  MARKET_STATS_CACHE_TIME,

  networks
}<|MERGE_RESOLUTION|>--- conflicted
+++ resolved
@@ -173,11 +173,7 @@
     monitor_params: '',
     lightapi: 'https://api.light.xeos.me',
     //hyperion: 'https://hyperion.telosgermany.io/v2/',
-<<<<<<< HEAD
-    hyperion: 'https://telos.caleos.io/v2/',
-=======
-    hyperion: 'https://telos.eosphere.io/',
->>>>>>> 187b2b1a
+    hyperion: 'https://telos.caleos.io',
     backEnd: 'https://alcor.exchange/api/',
 
     otc: {
@@ -252,11 +248,7 @@
     monitor: 'http://bos.bloks.io',
     monitor_params: '',
     lightapi: 'https://lightapi.eosamsterdam.net',
-<<<<<<< HEAD
-    hyperion: 'https://api.bossweden.org/v2/',
-=======
     hyperion: 'https://api.bossweden.org/',
->>>>>>> 187b2b1a
     backEnd: 'https://alcor.exchange/api/',
 
     otc: {
