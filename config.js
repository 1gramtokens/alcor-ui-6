--- conflicted
+++ resolved
@@ -382,10 +382,7 @@
     amm: {
       //contract: 'ammcontract4'
       contract: 'swap.alcor',
-<<<<<<< HEAD
-=======
       creationFee: '150.00000000 WAX'
->>>>>>> dc5c3475
     },
 
     withdraw: {},
@@ -400,11 +397,7 @@
     },
 
     RECOMMENDED_MARKETS: ['TLM@tlm-alien.worlds'],
-<<<<<<< HEAD
-    PINNED_MARKETS: [231, 171],
-=======
     PINNED_MARKETS: [231, 171, /* USDT */ 763],
->>>>>>> dc5c3475
     BANNER_MARKETS: [],
 
     SCAM_CONTRACTS: [
