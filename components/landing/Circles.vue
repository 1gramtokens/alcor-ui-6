<template>
<!-- eslint-disable -->

<!-- Instruction https://alligator.io/css/patterns-css-doodle/ -->
<div class="circles">
  <css-doodle id="ddl" class="doodle">
    <component :is="'style'">
      @grid: 15x1 / 1200px;
      @place-cell: center;
      @size: 100%;

      animation: m @r(10s, 30s) -@r(100s) linear infinite;

      @keyframes m {
        to { transform: rotate(1turn) }
      }

      background: @svg(
        <svg viewBox="0 0 100 100">
          <defs>
            <linearGradient id="e">
              <stop stop-color="#949494" offset="0" />
              <stop stop-color="#484749" stop-opacity="0" offset="1" />
            </linearGradient>
          </defs>
          <circle
            cx="50" cy="50"
            r="@calc(5 + 30 / @I * @i)"
            fill="none"
            stroke="url(#e)"
            stroke-width=".3"
            stroke-dashoffset="0"
            stroke-linecap="round"
            stroke-dasharray="@calc(15 + 30 / @I * @i * 3)"
          />
        </svg>
      );
      @even {
        animation-direction: reverse;
        background: @svg(
          <svg viewBox="0 0 100 100">
            <defs>
              <linearGradient id="e">
                <stop stop-color="rgba(255, 255, 255, 0)" offset="0" />
                <stop stop-color="#49b054" offset="1" />
              </linearGradient>
            </defs>
            <circle
              cx="50" cy="50"
              r="@calc(5 + 30 / @I * @i)"
              fill="none"
              stroke="url(#e)"
              stroke-width=".3"
              stroke-dashoffset="0"
              stroke-linecap="round"
              stroke-dasharray="@calc(15 + 30 / @I * @i * 3)"
            />
          </svg>
        );
      }
    </component>
  </css-doodle>
  <img id="logo" class="logo" src="~/assets/images/frame_logo.svg" alt="" />
</div>
</template>

<script>
export default {
  mounted() {
    document.getElementById('logo').classList.add('is-load')
<<<<<<< HEAD
    document.getElementById('ddl').classList.add('is-load')
=======
  },

  head () {
    return {
      script: [
        {
          hid: 'doodle-css',
          src: '/js/doodle.js',
          defer: true,
          callback: () => {
            document.getElementById('ddl').classList.add('is-load')
          }
        }
      ]
    }
>>>>>>> 5f0ab74e
  }
}
</script>

<style scoped lang="scss">
.circles {
  position: absolute;
  z-index: 0;

  pointer-events: none;

  top: -100%;
  right: -50%;
}

.logo {
  position: absolute;
  left: 50%;
  top: 50%;
  -webkit-transform: translate(-50%, -50%);
  transform: translate(-50%, -50%);

  height: 130px;
  opacity: .1;
}

.doodle {
  opacity: 0;
  pointer-events: none;
}

.is-load {
 transition: all 6s;
 -webkit-transition: all 6s;
 opacity: 1;
}
@media only screen and (max-width: 1040px) {
  .circles {
    right: -40%;
  }
}
@media only screen and (max-width: 840px) {
  .circles {
    right: 50%;
    // top: 50%;
    transform: translateX(50%);
  }
}
</style><|MERGE_RESOLUTION|>--- conflicted
+++ resolved
@@ -68,9 +68,6 @@
 export default {
   mounted() {
     document.getElementById('logo').classList.add('is-load')
-<<<<<<< HEAD
-    document.getElementById('ddl').classList.add('is-load')
-=======
   },
 
   head () {
@@ -86,7 +83,6 @@
         }
       ]
     }
->>>>>>> 5f0ab74e
   }
 }
 </script>
