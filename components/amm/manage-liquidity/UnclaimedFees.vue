<template lang="pug">
.unclaimed-fees
  .d-flex.justify-content-between.mt-2
    .fs-18.disable {{ $t('Unclaimed Fees') }}
    AlcorButton.claim-fees-button.f-14(access @click="submit") {{ $t('Claim Fees') }}

  .d-flex.justify-content-between.mt-2
    .d-flex.align-items-center.gap-8
      span {{ position.amountA.currency.symbol }} Fees Earned
    .d-flex.align-items-center.gap-8
      .fs-18.lh-12 {{ position.feesA }}
      .fs-14.color-action (${{ $tokenToUSD(parseFloat(position.feesA), position.pool.tokenA.symbol, position.pool.tokenA.contract) }})

  .d-flex.justify-content-between.mt-1
    .d-flex.align-items-center.gap-8
      span {{ position.amountB.currency.symbol }} Fees Earned
    .d-flex.align-items-center.gap-8
      .fs-18.lh-12 {{ position.feesB }}
      .fs-14.color-action (${{ $tokenToUSD(parseFloat(position.feesB), position.pool.tokenB.symbol, position.pool.tokenB.contract) }})

</template>

<script>
import { mapState } from 'vuex'
import RangeIndicator from '~/components/amm/RangeIndicator'
import AlcorButton from '~/components/AlcorButton.vue'
export default {
  components: {
    RangeIndicator,
    AlcorButton
  },

  props: ['position'],

  // data: () => {
  //   return {
  //     feesA: null,
  //     feesB: null
  //   }
  // },

  computed: {
    ...mapState(['network', 'user']),

<<<<<<< HEAD
=======
    positionStats() {
      return this.$store.state.amm.positionsStats.find(p => p.id == this.position.id)
    },

    feesA() {
      return this.positionStats?.feesA
    },

    feesB() {
      return this.positionStats?.feesB
    }
>>>>>>> 3efb3b46
  },

  methods: {
    async submit() {
      try {
        await this.collect()
        // this.$store.dispatch('amm/poolUpdate', this.position?.pool?.id)
        // this.$store.dispatch('amm/fetchPositions')
      } catch (e) {
        return this.$notify({ type: 'error', title: 'Collect Fees', message: e.message })
      }
    },

    async collect() {
      if (!this.position) return this.$notify({ type: 'Error', title: 'No position' })

      const { tokenA, tokenB } = this.position.pool
      const { owner, tickLower, tickUpper } = this.position

      const tokenAZero = Number(0).toFixed(tokenA.decimals) + ' ' + tokenA.symbol
      const tokenBZero = Number(0).toFixed(tokenB.decimals) + ' ' + tokenB.symbol

      const actions = [{
        account: this.network.amm.contract,
        name: 'subliquid',
        authorization: [this.user.authorization],
        data: {
          poolId: this.position.pool.id,
          owner,
          liquidity: 0,
          tickLower,
          tickUpper,
          tokenAMin: tokenAZero,
          tokenBMin: tokenBZero,
          deadline: 0
        }
      }, {
        account: this.network.amm.contract,
        name: 'collect',
        authorization: [this.user.authorization],
        data: {
          poolId: this.position.pool.id,
          owner,
          recipient: owner,
          tickLower,
          tickUpper,
          tokenAMax: tokenAZero,
          tokenBMax: tokenBZero,
        }
      }]

      const result = await this.$store.dispatch('chain/sendTransaction', actions)
      console.log({ result })
    }
  }
}
</script>

<style lang="scss">
.claim-fees-button{
  padding: 2px 8px;
  font-weight: 500;
  border: none !important;
  color: var(--text-theme) !important;
  &:hover{
    background: var(--main-green) !important;
  }
}
</style><|MERGE_RESOLUTION|>--- conflicted
+++ resolved
@@ -41,21 +41,6 @@
 
   computed: {
     ...mapState(['network', 'user']),
-
-<<<<<<< HEAD
-=======
-    positionStats() {
-      return this.$store.state.amm.positionsStats.find(p => p.id == this.position.id)
-    },
-
-    feesA() {
-      return this.positionStats?.feesA
-    },
-
-    feesB() {
-      return this.positionStats?.feesB
-    }
->>>>>>> 3efb3b46
   },
 
   methods: {
