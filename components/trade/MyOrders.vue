<template lang="pug">

// MOBILE
el-table.my-orders(:data='filledPositions' :empty-text='$t("No open orders")' v-if="isMobile")
  template(slot="empty")
    span(v-if="user") {{ $t('No open orders') }}
    el-button(v-else type="default" @click='$store.dispatch("modal/login")') {{ $t('Connect Wallet') }}

  el-table-column(:label='$t("Type")' width="50")
    template(slot-scope='{ row }')
      span.green(v-if='row.type == "buy"') {{ row.type.toUpperCase() }}
      span.red(v-else) {{ row.type.toUpperCase() }}

  el-table-column(:label='$t("Price")' width="90")
    template(slot-scope='scope')
      span {{ scope.row.unit_price | humanPrice }}

  el-table-column(:label="$t('Amount')")
    template(slot-scope='{ row }')
      span(v-if="isMobile") {{ row.type == 'buy' ? row.ask.quantity : row.bid.quantity | commaFloat }}
      span(v-else) {{ row.type == 'buy' ? row.ask.quantity : row.bid.quantity | commaFloat }}

<<<<<<< HEAD
  el-table-column(:label="'Total(' + base_token.symbol.name + ')'")
    template(slot-scope='{ row }')
      span {{ row.type == 'buy' ? row.bid.quantity : row.ask.quantity }}

  el-table-column(label='Action', align='right' width=60)
=======
  el-table-column(:label='$t("Action")', align='right' width=60)
>>>>>>> 70ae23fe
    template(slot-scope='scope')
      el-button(size='mini', type='text', @click='cancel(scope.row)').red {{ $t('Cancel') }}


// DESKTOP
el-table.my-orders(:data='filledPositions' :empty-text='$t("No open orders")' v-else)
  template(slot="empty")
    span(v-if="user") {{ $t('No open orders') }}
    el-button(v-else type="default" @click='$store.dispatch("modal/login")') {{ $t('Connect Wallet') }}

  el-table-column(:label='$t("Time")', width='110')
    template(slot-scope='scope')
      span {{ scope.row.timestamp | moment("MM-DD HH:mm:ss") }}

  el-table-column(:label='$t("Pair")' width=110)
    template(slot-scope='{ row }')
      span.hoverable.pointer(:class="{ underline: id != row.market.id }" @click="setMarket(row.market)") {{ row.market_symbol }}

  el-table-column(:label='$t("Type")' width="50")
    template(slot-scope='{ row }')
      span.green(v-if='row.type == "buy"') {{ row.type.toUpperCase() }}
      span.red(v-else) {{ row.type.toUpperCase() }}

  el-table-column(:label='$t("Price")' width="100")
    template(slot-scope='scope')
      span {{ scope.row.unit_price | humanPrice }}

  el-table-column(:label="$t('Amount')")
    template(slot-scope='{ row }')
      span(v-if="isMobile") {{ row.type == 'buy' ? row.ask.quantity : row.bid.quantity | commaFloat }}
      span(v-else) {{ row.type == 'buy' ? row.ask.quantity : row.bid.quantity | commaFloat }}

  el-table-column(:label="$t('Total') + '(' + base_token.symbol.name + ')'")
    template(slot-scope='{ row }')
      span {{ row.type == 'buy' ? row.bid.quantity : row.ask.quantity }}

  el-table-column(:label='$t("Action")', align='right' width="120")
    template(v-if="!isMobile" slot="header")
      span.mr-1 {{ $t('Action') }}
      span(@click="cancelAll").red.pointer.hoverable (cancel all)

    template(slot-scope='scope')
      el-button(size='mini', type='text', @click='cancel(scope.row)').red {{ $t('Cancel') }}

</template>

<script>
import { captureException } from '@sentry/browser'
import { mapGetters, mapState } from 'vuex'
import AlcorButton from '~/components/AlcorButton.vue'

export default {
  components: {
    AlcorButton,
  },

  props: ['onlyCurrentPair'],

  computed: {
    ...mapGetters({
      user: 'user',
      allOrders: 'wallet/allOrders',
    }),
    ...mapGetters(['network', 'userOrders']),
    ...mapState('market', ['asks', 'bids', 'id', 'base_token', 'quote_token']),

    orders() {
      if (!this.user) return []

      return this.userOrders
        .filter((a) => a.account === this.user.name && a.market_id == this.id)
        .sort((a, b) => b.timestamp - a.timestamp)
    },

    filledPositions() {
      if (this.onlyCurrentPair) {
        return this.allOrders.filter((p) => p.market_id == this.id)
      }
      return this.allOrders
    },
  },

  methods: {
    setMarket(market) {
      if (this.id == market.id) return

      if (this.id) {
        this.$store.dispatch('market/unsubscribe', this.id)
      }

      this.$router.push(
        { name: 'trade-index-id', params: { id: market.slug } },
        () => this.loading = false,
        () => this.loading = false
      )
    },

    cancelAll() {
      let confirmTitle = 'Cancel all orders'
      let confirmText = 'Are you sure you want to cancel all current orders throughout all pairs on Alcor?'

      let ordersToCalcel = []

      if (this.$store.state.settings.hideOtherPairs) {
        // Only cancel for current market
        ordersToCalcel = this.userOrders.filter(o => o.account === this.user.name && o.market_id == this.id)
        confirmTitle = 'Cancel all current pair orders'
        confirmText = 'Are you sure you want to cancel all current orders for the current pair?'
      } else {
        ordersToCalcel = this.userOrders.filter(o => o.account === this.user.name)
      }

      const h = this.$createElement
      this.$confirm(
        h('div', null, [
          h('div', null, confirmText),
          h('div', { class: 'red mt-2' }, 'This action cannot be reverted!')
        ]),
        confirmTitle,
        {
          confirmButtonText: 'Yes',
          cancelButtonText: 'No',
          type: 'error'
        }
      ).then(async () => {
        try {
          await this.$store.dispatch('market/cancelAll', ordersToCalcel)
          this.$notify({ type: 'success', message: 'Orders canceled' })
        } catch (e) {
          this.$notify({ type: 'error', message: 'Orders cancelation error: ' + e })
        }
      })
    },

    async cancel(order) {
      if (!this.user)
        return this.$notify({
          title: 'Authorization',
          message: 'Pleace login first',
          type: 'info',
        })

      const loading = this.$loading({ lock: true, text: 'Wait for wallet' })

      try {
        await this.$store.dispatch('chain/cancelorder', {
          account: this.user.name,
          market_id: order.market_id,
          type: order.type,
          order_id: order.id
        })

        this.$notify({
          title: 'Success',
          message: `Order canceled ${order.id}`,
          type: 'success',
        })
        setTimeout(() => {
          this.$store.dispatch('loadOrders', this.id)
          this.$store.dispatch('loadUserBalances')
        }, 3000)
      } catch (e) {
        captureException(e, { extra: { order, market_id: this.id } })
        this.$notify({ title: 'Place order', message: e, type: 'error' })
        console.log(e)
      } finally {
        loading.close()
      }
    },
  },
}
</script>

<style>
.market-row div {
  font-size: 13px;
}
</style><|MERGE_RESOLUTION|>--- conflicted
+++ resolved
@@ -20,15 +20,11 @@
       span(v-if="isMobile") {{ row.type == 'buy' ? row.ask.quantity : row.bid.quantity | commaFloat }}
       span(v-else) {{ row.type == 'buy' ? row.ask.quantity : row.bid.quantity | commaFloat }}
 
-<<<<<<< HEAD
-  el-table-column(:label="'Total(' + base_token.symbol.name + ')'")
+  el-table-column(:label="$t('Total') + '(' + base_token.symbol.name + ')'")
     template(slot-scope='{ row }')
       span {{ row.type == 'buy' ? row.bid.quantity : row.ask.quantity }}
 
-  el-table-column(label='Action', align='right' width=60)
-=======
   el-table-column(:label='$t("Action")', align='right' width=60)
->>>>>>> 70ae23fe
     template(slot-scope='scope')
       el-button(size='mini', type='text', @click='cancel(scope.row)').red {{ $t('Cancel') }}
 
