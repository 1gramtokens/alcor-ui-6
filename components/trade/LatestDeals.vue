--- conflicted
+++ resolved
@@ -64,12 +64,8 @@
       this.deals.unshift(...new_deals)
 
       if (new_deals.length > 0) {
-<<<<<<< HEAD
         this.$store.commit('market/setPrice', new_deals[0].unit_price.toFixed(8))
-=======
-        this.$store.commit('market/setPrice', new_deals[0].unit_price)
         this.$store.commit('market/setLatestTrade', new_deals[0])
->>>>>>> 98079c08
       }
     })
   }
