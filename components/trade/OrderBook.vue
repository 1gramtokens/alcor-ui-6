<template lang="pug">
.order-book
  // https://v3.vuejs.org/guide/transitions-list.html#list-entering-leaving-transitions
  .blist
    .ltd.d-flex.justify-content-around
      span Price ({{ base_token.symbol.name }})
      span Amount({{ quote_token.symbol.name }})
      span(v-if='!isMobile') Total ({{ base_token.symbol.name }})

  .orders-list.blist.asks(ref='asks')
    .ltd.d-flex(
      v-for='ask in sorted_asks',
      @click='setBid(ask)',
      :class="{ 'pl-0': ask.myOrder }"
    )
<<<<<<< HEAD
      span.red
        i.el-icon-caret-right(v-if='isMyOrder(ask)')
=======
      span
        i.el-icon-caret-right(v-if='ask.myOrder')
>>>>>>> 53d99b0b
        | {{ ask.unit_price | humanPrice }}
      span(:class='isMobile ? "text-right" : "text-center"') {{ ask.bid.amount | humanFloat(quote_token.symbol.precision) }}
      span(v-if='!isMobile') {{ ask.ask.amount | humanFloat(base_token.symbol.precision) }}

    .ltd.d-flex.justify-content-around(v-if='sorted_asks.length == 0')
      span
      span No asks
      span

  .p-1.mt-1(v-loading='loading')
    .overflowbox.text-center.latest-price(
      :class='{ red: isLastTradeSell }'
    )
      i(
        :class='`el-icon-caret-${isLastTradeSell ? "bottom" : "top"}`',
      )
      span {{ price }} {{ base_token.symbol.name }}

  .orders-list.blist.bids
    .ltd.d-flex(
      v-for='bid in sorted_bids',
      @click='setAsk(bid)',
      :class="{ 'pl-0': bid.myOrder }"
    )
<<<<<<< HEAD
      span.green
        i.el-icon-caret-right(v-if='isMyOrder(bid)')
=======
      span
        i.el-icon-caret-right(v-if='bid.myOrder')
>>>>>>> 53d99b0b
        | {{ bid.unit_price | humanPrice }}
      span(:class='isMobile ? "text-right" : "text-center"') {{ bid.ask.amount | humanFloat(quote_token.symbol.precision) }}

      span(v-if='!isMobile') {{ bid.bid.amount | humanFloat(base_token.symbol.precision) }}

    .ltd.d-flex.justify-content-around(v-if='sorted_bids.length == 0')
      span
      span No bids
      span
</template>

<script>
import { mapGetters, mapState } from 'vuex'

export default {
  data() {
    return {
      asksL: 0,
      loading: false
    }
  },

  computed: {
    ...mapState(['network', 'user']),
    ...mapGetters('market', ['sorted_asks', 'sorted_bids', 'price']),
    ...mapState('market', ['quote_token', 'base_token', 'id', 'deals']),
    ...mapGetters(['user']),

    isLastTradeSell() {
      return this.deals.length > 0 && this.deals[0].type === 'sellmatch'
    }
  },

  watch: {
    id(to, from) {
      this.fetch()
    },

    sorted_asks() {
      // Scroll asks after update
      if (this.sorted_asks.length != this.asksL) {
        this.scrollBook()
        this.asksL = this.sorted_asks.length
      }
    }
  },

  mounted() {
    this.fetch()
    setTimeout(() => this.scrollBook(), 1000)

    let timeout
    this.$socket.on('update_orders', (new_deals) => {
      if (timeout) {
        clearTimeout(timeout)
      }
      timeout = setTimeout(() => this.fetch(), 400)
    })
  },

  methods: {
    async fetch() {
      try {
        await this.$store.dispatch('market/fetchOrders')
      } catch (e) {
        this.$notify({ title: 'Fetch orders', message: e, type: 'error' })
      } finally {
        this.loading = false
      }
    },

    scrollBook() {
      const asks = this.$refs.asks
      setTimeout(() => {
        if (!asks) return
        asks.scrollTop = asks.scrollHeight
      }, 100)
    },

    setBid(ask) {
      const price = this.$options.filters
        .humanPrice(ask.unit_price)
        .replaceAll(',', '')
      this.$nuxt.$emit('setPrice', price)
      this.$nuxt.$emit('setAmount', ask.bid.prefix)
    },

    setAsk(bid) {
      const price = this.$options.filters
        .humanPrice(bid.unit_price)
        .replaceAll(',', '')
      this.$nuxt.$emit('setPrice', price)
      this.$nuxt.$emit('setAmount', bid.ask.prefix)
    }
  }
}
</script>

<style lang="scss">
.order-book {
  max-height: 500px;
}
.latest-price {
  font-weight: bold;
  color: var(--main-green);

  i {
    margin-right: 2px;
  }

  &.red {
    color: var(--main-red);
  }
}

.blist {
  flex: 1;
  display: flex;
  overflow: auto;
  flex-direction: column;
  padding-top: 5px;
  text-align: right;
}

.blist .ltd {
  width: 100%;
  min-height: 18px;
  position: relative;
  align-items: center;
  overflow: hidden;
  padding: 0px 10px;
  justify-content: space-between;

  i {
    font-size: 10px;
  }
}

.orders-list.asks {
  max-height: 220px;
}

.orders-list.bids {
  height: 220px;
}

.orders-list.blist .ltd:hover {
  cursor: pointer;
  font-weight: bold;
}

.blist .ltd span {
  width: 40%;
  font-size: 11.5px;
}

.blist .ltd span:first-child {
  text-align: left;
}

@media only screen and (max-width: 700px) {
  .blist .ltd span {
    font-size: 10px;
  }

  .display-4 {
    font-size: 1em;
  }
}
</style><|MERGE_RESOLUTION|>--- conflicted
+++ resolved
@@ -13,13 +13,8 @@
       @click='setBid(ask)',
       :class="{ 'pl-0': ask.myOrder }"
     )
-<<<<<<< HEAD
-      span.red
-        i.el-icon-caret-right(v-if='isMyOrder(ask)')
-=======
       span
         i.el-icon-caret-right(v-if='ask.myOrder')
->>>>>>> 53d99b0b
         | {{ ask.unit_price | humanPrice }}
       span(:class='isMobile ? "text-right" : "text-center"') {{ ask.bid.amount | humanFloat(quote_token.symbol.precision) }}
       span(v-if='!isMobile') {{ ask.ask.amount | humanFloat(base_token.symbol.precision) }}
@@ -44,13 +39,8 @@
       @click='setAsk(bid)',
       :class="{ 'pl-0': bid.myOrder }"
     )
-<<<<<<< HEAD
-      span.green
-        i.el-icon-caret-right(v-if='isMyOrder(bid)')
-=======
       span
         i.el-icon-caret-right(v-if='bid.myOrder')
->>>>>>> 53d99b0b
         | {{ bid.unit_price | humanPrice }}
       span(:class='isMobile ? "text-right" : "text-center"') {{ bid.ask.amount | humanFloat(quote_token.symbol.precision) }}
 
