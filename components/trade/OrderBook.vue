<template lang="pug">
.order-book
  // https://v3.vuejs.org/guide/transitions-list.html#list-entering-leaving-transitions
  .blist
    .ltd.d-flex.justify-content-around
      span Price ({{ base_token.symbol.name }})
      span Amount ({{ quote_token.symbol.name }})
      span(v-if='!isMobile') Total ({{ base_token.symbol.name }})

  .orders-list.blist.asks(ref='asks')
    .ltd.d-flex.text-danger(
      v-for='ask in sorted_asks',
      @click='setBid(ask)',
      :class="{ 'pl-0': ask.myOrder }"
    )
      span
        i.el-icon-caret-right(v-if='ask.myOrder')
        | {{ ask.unit_price | humanPrice }}
      span(:class='isMobile ? "text-right" : "text-center"') {{ ask.bid.amount | humanFloat(quote_token.symbol.precision) }}
      span(v-if='!isMobile') {{ ask.ask.amount | humanFloat(base_token.symbol.precision) }}

    .ltd.d-flex.justify-content-around(v-if='sorted_asks.length == 0')
      span
      span No asks
      span

  .p-1.mt-1(v-loading='loading')
    .overflowbox.latest-price(
    )
      .price(
        :class='{ red: isLastTradeSell }'
      )
        i(
          :class='`el-icon-caret-${isLastTradeSell ? "bottom" : "top"}`',
        )
        span.num {{ price }} &nbsp;
        //span.token {{ base_token.symbol.name }}
      .spread
        span.num {{ getSpreadNum ? getSpreadNum : '0.00' | humanPrice(6) }} Spread&nbsp;
        span(
          class="prec"
          :class="percentWarn"
        ) ({{ getSpreadPercent ? getSpreadPercent : '0.00' }}%)

  .orders-list.blist.bids
    .ltd.d-flex.text-success(
      v-for='bid in sorted_bids',
      @click='setAsk(bid)',
      :class="{ 'pl-0': bid.myOrder }"
    )
      span
        i.el-icon-caret-right(v-if='bid.myOrder')
        | {{ bid.unit_price | humanPrice }}
      span(:class='isMobile ? "text-right" : "text-center"') {{ bid.ask.amount | humanFloat(quote_token.symbol.precision) }}

      span(v-if='!isMobile') {{ bid.bid.amount | humanFloat(base_token.symbol.precision) }}

    .ltd.d-flex.justify-content-around(v-if='sorted_bids.length == 0')
      span
      span No bids
      span
</template>

<script>
import { mapGetters, mapState } from 'vuex'
import { trade } from '~/mixins/trade'

export default {
  mixins: [trade],

  data() {
    return {
      asksL: 0,
      loading: false
    }
  },

  computed: {
    ...mapState(['network', 'user']),
    ...mapGetters('market', ['price']),
    ...mapState('market', ['quote_token', 'base_token', 'id', 'deals']),
    ...mapGetters(['user']),

    isLastTradeSell() {
      return this.deals.length > 0 && this.deals[0].type === 'sellmatch'
    },

    percentWarn() {
      return this.getSpreadPercent > 5 ? 'warn' : ''
    }
  },

  watch: {
    id(to, from) {
      this.fetch()
    },

    sorted_asks() {
      // Scroll asks after update
      if (this.sorted_asks.length != this.asksL) {
        this.scrollBook()
        this.asksL = this.sorted_asks.length
      }
    }
  },

  mounted() {
    this.fetch()
    setTimeout(() => this.scrollBook(), 1000)

    this.$socket.on('update_asks', () => this.$store.dispatch('market/fetchAsks'))
    this.$socket.on('update_bids', () => this.$store.dispatch('market/fetchBids'))
  },

  methods: {
    async fetch() {
      try {
        await this.$store.dispatch('market/fetchOrders')
      } catch (e) {
        this.$notify({ title: 'Fetch orders', message: e, type: 'error' })
      } finally {
        this.loading = false
      }
    },

    scrollBook() {
      const asks = this.$refs.asks
      setTimeout(() => {
        if (!asks) return
        asks.scrollTop = asks.scrollHeight
      }, 100)
    },

    setBid(ask) {
      const price = this.$options.filters
        .humanPrice(ask.unit_price)
        .replaceAll(',', '')

      const amount = this.$options.filters.humanFloat(ask.bid.amount, ask.bid.symbol.precision).replaceAll(',', '')

      this.$nuxt.$emit('setPrice', price)
      this.$nuxt.$emit('setAmount', amount)

      // Price and amount for marked moved to VUEX
<<<<<<< HEAD
      this.changePrice(price)
=======
      this.setPrecisionPrice(price)
>>>>>>> e2b2369a
      this.changeAmount({ amount, type: 'buy' })
      this.changeAmount({ amount, type: 'sell' })
    },

    setAsk(bid) {
      const price = this.$options.filters
        .humanPrice(bid.unit_price)
        .replaceAll(',', '')

      const amount = this.$options.filters.humanFloat(bid.ask.amount, bid.ask.symbol.precision).replaceAll(',', '')

      this.$nuxt.$emit('setPrice', price)
      this.$nuxt.$emit('setAmount', amount)

      // Price and amount for marked moved to VUEX
<<<<<<< HEAD
      this.changePrice(price)
=======
      this.setPrecisionPrice(price)
>>>>>>> e2b2369a
      this.changeAmount({ amount, type: 'buy' })
      this.changeAmount({ amount, type: 'sell' })
    }
  }
}
</script>

<style lang="scss">
.order-book {
  max-height: 500px;
  .latest-price {
    display: flex;
    justify-content: space-between;
    font-weight: bold;
    padding: 0 5px;
    .price {
      color: var(--main-green);
      &.red {
        color: var(--main-red);
      }
    }
    .spread {
      font-weight: normal;
      color: #80a1c5;
      .prec.warn {
        color: var(--main-red);
      }
    }
    @media (max-width: 1600px) {
      display: grid;
      grid-template-columns: 1fr 1fr;
      .price {
        display: grid;
        grid-template-columns: auto 1fr;
        grid-column-gap: 5px;
        align-items: center;
        i {
          grid-row: 1/3;
        }
        .num {
          grid-row: 1;
        }
        .token {
          grid-row: 2;
        }
      }
      .spread {
        justify-items: end;
        display: grid;
        font-size: 11px;
        .num {
          grid-row: 1;
        }
        .perc {
          grid-row: 2;
        }
      }
    }
    @media (max-width: 1200px) and (min-width: 983px) {
      .price, .spread {
        font-size: 11px;
      }
    }
    @media (max-width: 600px) {
      .price, .spread {
        font-size: 11px;
      }
    }
    @media (max-width: 468px) {
      .price, .spread {
        font-size: 9px;
      }
    }
    i {
      margin-right: 2px;
    }
  }
}

.blist {
  flex: 1;
  display: flex;
  overflow: auto;
  flex-direction: column;
  padding-top: 5px;
  text-align: right;
}

.blist .ltd {
  width: 100%;
  min-height: 18px;
  position: relative;
  align-items: center;
  overflow: hidden;
  padding: 0px 10px;
  justify-content: space-between;

  i {
    font-size: 10px;
  }
}

.orders-list.asks {
  max-height: 220px;
}

.orders-list.bids {
  height: 209px;
}

.orders-list.blist .ltd:hover {
  cursor: pointer;
  font-weight: bold;
}

.blist .ltd span {
  width: 40%;
  font-size: 11.5px;
}

.blist .ltd span:first-child {
  text-align: left;
}

@media only screen and (max-width: 700px) {
  .blist .ltd span {
    font-size: 10px;
  }

  .display-4 {
    font-size: 1em;
  }
}
</style><|MERGE_RESOLUTION|>--- conflicted
+++ resolved
@@ -142,11 +142,7 @@
       this.$nuxt.$emit('setAmount', amount)
 
       // Price and amount for marked moved to VUEX
-<<<<<<< HEAD
-      this.changePrice(price)
-=======
       this.setPrecisionPrice(price)
->>>>>>> e2b2369a
       this.changeAmount({ amount, type: 'buy' })
       this.changeAmount({ amount, type: 'sell' })
     },
@@ -162,11 +158,7 @@
       this.$nuxt.$emit('setAmount', amount)
 
       // Price and amount for marked moved to VUEX
-<<<<<<< HEAD
-      this.changePrice(price)
-=======
       this.setPrecisionPrice(price)
->>>>>>> e2b2369a
       this.changeAmount({ amount, type: 'buy' })
       this.changeAmount({ amount, type: 'sell' })
     }
