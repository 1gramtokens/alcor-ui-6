--- conflicted
+++ resolved
@@ -85,22 +85,7 @@
           ) => {
             this.onResetCacheNeededCallback = onResetCacheNeededCallback
 
-<<<<<<< HEAD
-            this.$socket.emit('unsubscribe', {
-              room: 'ticker',
-              params: { chain: this.network.name, market: this.id }
-            })
-            this.$socket.emit('subscribe', {
-              room: 'ticker',
-              params: {
-                chain: this.network.name,
-                market: this.id,
-                resolution: this.resolution
-              }
-            })
-=======
             this.$socket.emit('subscribe', { room: 'ticker', params: { chain: this.network.name, market: this.id, resolution: this.resolution } })
->>>>>>> 53d99b0b
 
             this.$socket.on('tick', (candle) => {
               onRealtimeCallback({
