--- conflicted
+++ resolved
@@ -490,13 +490,8 @@
   display: flex;
   align-items: center;
   justify-content: center;
-<<<<<<< HEAD
-  background-color: #3f3f3f;
-  font-size: 14px;
-=======
   background-color: var(--btn-default);
   border-radius: 0px 0px 0px 3px;
->>>>>>> 70ae23fe
   cursor: pointer;
   margin: 1px;
   font-size: 12px;
