<template lang="pug">
.top-favorite-markets
  .market.pointer(
    v-for="market in favorites",
    @click="() => setMarket(market)",
    :class='activeFavClassName(market.id)',
    )
    .d-flex
      .icon
        TokenImage(
          :src='$tokenLogo(market.quote_token.symbol.name, market.quote_token.contract)',
          height='20'
        )
      .name {{ market.symbol }}
    .change
      .red(v-if="market.change24 < 0") {{ market.last_price | commaFloat(5) }} ({{ market.change24 | commaFloat(2) }}%)
      .green(v-else) {{ market.last_price | commaFloat(5) }} ({{ market.change24 | commaFloat(2) }}%)
</template>

<script>
import { mapState } from 'vuex'

import TokenImage from '~/components/elements/TokenImage'

export default {
  components: {
    TokenImage
  },

  computed: {
    ...mapState(['markets', 'network']),
    ...mapState('market', ['id', 'quote_token']),
    ...mapState('settings', ['favMarkets']),

    favorites() {
      return this.markets.filter((i) => this.favMarkets.includes(i.id))
    }
  },

  methods: {
    setMarket(market) {
      if (this.id == market.id) return

      if (!isNaN(this.id)) {
        this.$store.dispatch('market/unsubscribe', this.id)
      }

      this.$router.push(
        { name: 'trade-index-id', params: { id: market.slug } },
        () => this.loading = false,
        () => this.loading = false
      )
    },

    activeFavClassName(id) {
      return this.id === id ? 'active' : ''
    }
  }
}
</script>

<style lang="scss">
.top-favorite-markets {
  border: 1px solid #212124;
  box-sizing: border-box;
  border-radius: 2px;

  background-color: var(--table-background);

  width: 100%;
  display: flex;
  flex-flow: row;
  flex-wrap: nowrap;
  overflow: scroll;

  // TODO
  //position: relative;
  &::after {
    pointer-events: none;
    /* ignore clicks */
    content: "";
    position: absolute;
    z-index: 10;
    height: 100%;
    left: 0;
    bottom: 0;
    width: 100%;
    /* Permalink - use to edit and share this gradient: http://colorzilla.com/gradient-editor/#000000+0,000000+50,000000+50,000000+100&1+0,0+50,1+100 */
    background: -moz-linear-gradient(-45deg, rgba(33, 33, 33, 1) 0%, rgba(0, 0, 0, 0) 5%, rgba(0, 0, 0, 0) 95%, rgba(33, 33, 33, 1) 100%);
    /* FF3.6-15 */
    background: -webkit-linear-gradient(-45deg, rgba(33, 33, 33, 1) 0%, rgba(0, 0, 0, 0) 5%, rgba(0, 0, 0, 0) 95%, rgba(33, 33, 33, 1) 100%);
    /* Chrome10-25,Safari5.1-6 */
    background: linear-gradient(90deg, rgba(33, 33, 33, 1) 0%, rgba(0, 0, 0, 0) 5%, rgba(0, 0, 0, 0) 95%, rgba(33, 33, 33, 1) 100%);
    /* W3C, IE10+, FF16+, Chrome26+, Opera12+, Safari7+ */
    filter: progid:DXImageTransform.Microsoft.gradient(startColorstr='#000000', endColorstr='#000000', GradientType=1);
    /* IE6-9 fallback on horizontal gradient */
  }

  .name {
    margin-left: 6px;
    font-size: 14px;
    align-self: center;
  }

  .change {
    font-size: 12px;
  }

  .market {
    padding: 8px 16px 8px 8px;
    border-right: 1px solid rgba(60, 60, 67, 0.36);
<<<<<<< HEAD
    min-width: max-content;
=======
    min-width: 157px;
    height: 100%;
    display: flex;
    flex-direction: column;
    justify-content: center;
  }

  .market.active {
    background: #282828;
>>>>>>> fb7a5413
  }

  .right-shadow {
    // TODO
    //height: 60px;
    //width: 30px;

    //position: absolute;
    //right: 0;
    //top: 0;

    //background: linear-gradient(270deg, #212124 0%, rgba(18, 18, 18, 0) 100%);
  }
}

.top-favorite-markets::-webkit-scrollbar {
  display: none;
}
</style><|MERGE_RESOLUTION|>--- conflicted
+++ resolved
@@ -109,19 +109,7 @@
   .market {
     padding: 8px 16px 8px 8px;
     border-right: 1px solid rgba(60, 60, 67, 0.36);
-<<<<<<< HEAD
     min-width: max-content;
-=======
-    min-width: 157px;
-    height: 100%;
-    display: flex;
-    flex-direction: column;
-    justify-content: center;
-  }
-
-  .market.active {
-    background: #282828;
->>>>>>> fb7a5413
   }
 
   .right-shadow {
