--- conflicted
+++ resolved
@@ -1,165 +1,160 @@
 <template lang="pug">
-  el-tabs.h-100(type="border-card" size="small" v-model="trade").border-tabs.order-form-vertical
-    el-tab-pane(:label='$t("Limit Trade")' name="limit").p-2
-      el-radio-group.el-radio-full-width(v-model='side', size='small').mt-2
-        el-radio-button(:label='$t("buy")').buy {{$t("Buy")}}
-        el-radio-button(:label='$t("sell")').sell {{$t("Sell")}}
-
-      .d-flex.mt-4
-        span.capitalize(:class='textColor(side)') {{ side }} {{ quote_token.symbol.name }}
-
-        small.text-mutted.small.align-self-end.ml-auto.cursor-pointer(@click='setAmount(side)')
-          | {{ side == "buy" ? baseBalance : tokenBalance | commaFloat }}
-          i.el-icon-wallet.ml-1
-
-      label.small {{$t("Price")}}
-      el-input(
-        type='number',
-        :min='side == "buy" ? "0.00000001" : "0"',
-        :step='side == "buy" ? "0.00000001" : "0.0001"',
-        v-model='priceBid',
-        @change='setPrecisionPrice()',
-        placeholder='0',
-        clearable
-      )
-        span.mr-1.ml-2(slot='suffix') {{ base_token.symbol.name }}
-
-      label.small {{$t("Amount")}}
-      el-input(
+el-tabs.h-100(type="border-card" size="small" v-model="trade").border-tabs.order-form-vertical
+  el-tab-pane(:label='$t("Limit Trade")' name="limit").p-2
+    el-radio-group.el-radio-full-width(v-model='side', size='small').mt-2
+      el-radio-button(:label='$t("buy")').buy {{ $t("Buy") }}
+      el-radio-button(:label='$t("sell")').sell {{ $t("Sell") }}
+
+    .d-flex.mt-4
+      span.capitalize(:class='textColor(side)') {{ side }} {{ quote_token.symbol.name }}
+
+      small.text-mutted.small.align-self-end.ml-auto.cursor-pointer(@click='setAmount(side)')
+        | {{ side == "buy" ? baseBalance : tokenBalance | commaFloat }}
+        i.el-icon-wallet.ml-1
+
+    label.small {{ $t("Price") }}
+    el-input(
+      type='number',
+      :min='side == "buy" ? "0.00000001" : "0"',
+      :step='side == "buy" ? "0.00000001" : "0.0001"',
+      v-model='priceBid',
+      @change='setPrecisionPrice()',
+      placeholder='0',
+      clearable
+    )
+      span.mr-1.ml-2(slot='suffix') {{ base_token.symbol.name }}
+
+    label.small {{ $t("Amount") }}
+    el-input(
+      v-if='side == "buy"',
+      type='number',
+      v-model='amountBuy',
+      @change='setPrecisionAmountBuy()',
+      size='medium',
+      placeholder='0',
+      clearable
+    )
+      span.mr-1(slot='suffix') {{ quote_token.symbol.name }}
+
+    el-input(
+      v-if='side == "sell"',
+      type='number',
+      v-model='amountSell',
+      @change='setPrecisionAmountSell()',
+      size='medium',
+      placeholder='0',
+      clearable
+    )
+      span.mr-1(slot='suffix') {{ quote_token.symbol.name }}
+
+    .px-1
+      el-slider(
         v-if='side == "buy"',
-        type='number',
-        v-model='amountBuy',
-        @change='setPrecisionAmountBuy()',
-        size='medium',
-        placeholder='0',
-        clearable
-      )
-        span.mr-1(slot='suffix') {{ quote_token.symbol.name }}
-
-      el-input(
+        :step='1',
+        v-model='percentBuy'
+        :marks='{ 0: "0%", 25: "25%", 50: "50%", 75: "75%", 100: "100%" }'
+        :show-tooltip="false"
+      ).slider-buy
+      el-slider(
         v-if='side == "sell"',
-        type='number',
-        v-model='amountSell',
-        @change='setPrecisionAmountSell()',
-        size='medium',
-        placeholder='0',
-        clearable
-      )
-        span.mr-1(slot='suffix') {{ quote_token.symbol.name }}
-
-      .px-1
-        el-slider(
-          v-if='side == "buy"',
-          :step='1',
-          v-model='percentBuy'
-          :marks='{ 0: "0%", 25: "25%", 50: "50%", 75: "75%", 100: "100%" }'
-          :show-tooltip="false"
-        ).slider-buy
-        el-slider(
-          v-if='side == "sell"',
-          :step='1',
-          v-model='percentSell'
-          :marks='{ 0: "0%", 25: "25%", 50: "50%", 75: "75%", 100: "100%" }'
-          :show-tooltip="false"
-        ).slider-sell
-
-<<<<<<< HEAD
-      label.small.mt-4 Total
-
-=======
-      label.small.mt-4 {{ $t("Total") }}
->>>>>>> 70ae23fe
-      el-input(
+        :step='1',
+        v-model='percentSell'
+        :marks='{ 0: "0%", 25: "25%", 50: "50%", 75: "75%", 100: "100%" }'
+        :show-tooltip="false"
+      ).slider-sell
+
+    label.small.mt-4 {{ $t("Total") }}
+    el-input(
+      v-if='side == "buy"',
+      type='number',
+      v-model='totalBuy',
+      @change='setPrecisionTotalBuy()',
+      placeholder='0',
+      size='medium'
+    )
+      span.mr-1(slot='suffix') {{ base_token.symbol.name }}
+
+    el-input(
+      v-if='side == "sell"',
+      type='number',
+      v-model='totalSell',
+      @change='setPrecisionTotalSell()',
+      placeholder='0',
+      size='medium'
+    )
+      span.mr-1(slot='suffix') {{ base_token.symbol.name }}
+
+    swap-button.swap-link(v-if="relatedPool" :pool="relatedPool.id")
+      | SWAP ({{ relatedPool.rate }} {{ base_token.symbol.name }})
+
+
+    el-button.w-100.mt-5.capitalize(
+      :type='side == "buy" ? "success" : "danger"',
+      size='small',
+      @click='actionOrder(trade, side)'
+    ) {{ side }}
+
+  el-tab-pane(:label='$t("Market")' name="market").p-2
+    el-radio-group.el-radio-full-width(v-model='side', size='small').mt-2
+      el-radio-button(:label='$t("buy")').buy {{ $t("Buy") }}
+      el-radio-button(:label='$t("sell")').sell {{ $t("Sell") }}
+
+    .d-flex.mt-4
+      span.capitalize(:class='textColor(side)') {{ side }} {{ quote_token.symbol.name }}
+
+      small.text-mutted.small.align-self-end.ml-auto.cursor-pointer(@click='setAmount(side)')
+        | {{ side == "buy" ? baseBalance : tokenBalance | commaFloat }}
+        i.el-icon-wallet.ml-1
+
+    label.small.mt-3 {{ $t("Price") }}
+    el-input(
+      type='number',
+      disabled,
+      :placeholder='$t("Buy at best price")'
+    )
+
+    label.small.mt-3 {{ $t("Amount") }}
+    el-input(
+      v-if='side == "buy"',
+      type='number',
+      v-model='totalBuy',
+      placeholder='0',
+      clearable
+    )
+      span.mr-1(slot='suffix') {{ base_token.symbol.name }}
+
+    el-input(
+      v-if='side == "sell"',
+      type='number',
+      v-model='amountSell',
+      placeholder='0',
+      clearable
+    )
+      span.mr-1(slot='suffix') {{ quote_token.symbol.name }}
+
+    .px-1.mt-3
+      el-slider(
         v-if='side == "buy"',
-        type='number',
-        v-model='totalBuy',
-        @change='setPrecisionTotalBuy()',
-        placeholder='0',
-        size='medium'
-      )
-        span.mr-1(slot='suffix') {{ base_token.symbol.name }}
-
-      el-input(
+        :step='25',
+        v-model='percentBuyMarket',
+        show-stops
+        :marks='{ 0: "0%", 25: "25%", 50: "50%", 75: "75%", 100: "100%" }'
+        :show-tooltip="false"
+      ).slider-buy
+      el-slider(
         v-if='side == "sell"',
-        type='number',
-        v-model='totalSell',
-        @change='setPrecisionTotalSell()',
-        placeholder='0',
-        size='medium'
-      )
-        span.mr-1(slot='suffix') {{ base_token.symbol.name }}
-
-      swap-button.swap-link(v-if="relatedPool" :pool="relatedPool.id")
-        | SWAP ({{ relatedPool.rate }} {{ base_token.symbol.name }})
-
-
-      el-button.w-100.mt-5.capitalize(
-        :type='side == "buy" ? "success" : "danger"',
-        size='small',
-        @click='actionOrder(trade, side)'
-      ) {{ side }}
-
-    el-tab-pane(:label='$t("Market")' name="market").p-2
-      el-radio-group.el-radio-full-width(v-model='side', size='small').mt-2
-        el-radio-button(:label='$t("buy")').buy {{$t("Buy")}}
-        el-radio-button(:label='$t("sell")').sell {{$t("Sell")}}
-
-      .d-flex.mt-4
-        span.capitalize(:class='textColor(side)') {{ side }} {{ quote_token.symbol.name }}
-
-        small.text-mutted.small.align-self-end.ml-auto.cursor-pointer(@click='setAmount(side)')
-          | {{ side == "buy" ? baseBalance : tokenBalance | commaFloat }}
-          i.el-icon-wallet.ml-1
-
-      label.small.mt-3 {{$t("Price")}}
-      el-input(
-        type='number',
-        disabled,
-        :placeholder='$t("Buy at best price")'
-      )
-
-      label.small.mt-3 {{$t("Amount")}}
-      el-input(
-        v-if='side == "buy"',
-        type='number',
-        v-model='totalBuy',
-        placeholder='0',
-        clearable
-      )
-        span.mr-1(slot='suffix') {{ base_token.symbol.name }}
-
-      el-input(
-        v-if='side == "sell"',
-        type='number',
-        v-model='amountSell',
-        placeholder='0',
-        clearable
-      )
-        span.mr-1(slot='suffix') {{ quote_token.symbol.name }}
-
-      .px-1.mt-3
-        el-slider(
-          v-if='side == "buy"',
-          :step='25',
-          v-model='percentBuyMarket',
-          show-stops
-          :marks='{ 0: "0%", 25: "25%", 50: "50%", 75: "75%", 100: "100%" }'
-          :show-tooltip="false"
-        ).slider-buy
-        el-slider(
-          v-if='side == "sell"',
-          :step='25',
-          v-model='percentSell',
-          show-stops
-          :marks='{ 0: "0%", 25: "25%", 50: "50%", 75: "75%", 100: "100%" }'
-          :show-tooltip="false"
-        ).slider-sell
-
-      el-button.w-100.mt-5.capitalize(
-        :type='side == "buy" ? "success" : "danger"',
-        size='small',
-        @click='actionOrder(trade, side)'
-      ) {{ side }}
+        :step='25',
+        v-model='percentSell',
+        show-stops
+        :marks='{ 0: "0%", 25: "25%", 50: "50%", 75: "75%", 100: "100%" }'
+        :show-tooltip="false"
+      ).slider-sell
+
+    el-button.w-100.mt-5.capitalize(
+      :type='side == "buy" ? "success" : "danger"',
+      size='small',
+      @click='actionOrder(trade, side)'
+    ) {{ side }}
 </template>
 
 <script>
@@ -220,8 +215,6 @@
 <style lang="scss">
 .order-form-vertical {
 
-<<<<<<< HEAD
-=======
   .text-success {
     color: var(--color-primary) !important;
   }
@@ -230,7 +223,6 @@
     color: var(--color-secondary) !important;
   }
 
->>>>>>> 70ae23fe
   .buy,
   .sell {
     .el-radio-button__inner {
