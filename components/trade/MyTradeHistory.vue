<template lang="pug">
el-table.my-trade-history(
  :data='deals',
  row-class-name='pointer',
  @row-click='rowClick'
)
  el-table-column(:label='$t("Time")', v-if='!isMobile')
    template(slot-scope='scope')
      span {{ scope.row.time | moment("YYYY-MM-DD HH:mm") }}
<<<<<<< HEAD
  el-table-column(label='Pair')
=======
  el-table-column(:label='$t("Pair")', v-if='!isMobile')
>>>>>>> 70ae23fe
    template(slot-scope='{ row }')
      span {{ row.market_symbol }}
  el-table-column(:label='$t("Side")', width='60')
    template.text-success(slot-scope='scope')
      span.text-success(v-if='scope.row.side == "buy"') BUY
      span.text-danger(v-else) SELL
  el-table-column(:label='$t("Amount")', v-if='!isMobile')
    template(slot-scope='{ row }')
      span {{ row.amount | commaFloat }}

  el-table-column(:label="$t('Total') + '( ' + base_token.symbol.name + ' )'")
    template(slot-scope='{ row }')
      span {{ row.total | commaFloat }}

  el-table-column(:label='$t("Price")' width=100)
    template(slot-scope='scope')
      span {{ scope.row.unit_price | commaFloat(6) }}

  template(slot='append')
    infinite-loading(
      @infinite='infiniteHandler',
      spinner='spiral',
      force-use-infinite-wrapper='.my-trade-history .el-table__body-wrapper'
    )
</template>

<script>
import { mapState } from 'vuex'

export default {
  props: ['onlyCurrentPair'],

  data() {
    return {
      orders: [],
      deals: [],
      skip: 0
    }
  },

  computed: {
    ...mapState(['user', 'markets_obj']),
    ...mapState('market', ['base_token', 'quote_token', 'id'])
  },

  watch: {
    id(to, from) {
      if (to == from) return

      this.reload()
    },

    user(to, from) {
      if (from == null) {
        this.reload()
      }
    },

    onlyCurrentPair() {
      this.reload()
    }
  },

  mounted() {
    this.reload()
  },

  methods: {
    reload() {
      this.deals = []
      this.skip = 0

      // Initial fill
      this.infiniteHandler({
        loaded: () => { },
        complete: () => { }
      })
    },

    rowClick(row) {
      this.openInNewTab(this.monitorTx(row.trx_id))
    },

    async infiniteHandler($state) {
      if (!this.user || !this.user.name) return

      const params = {
        limit: 100,
        skip: this.skip
      }

      if (this.onlyCurrentPair) params.market = this.id

      const { data: deals } = await this.$axios.get(
        `/account/${this.user.name}/deals`,
        { params }
      )

      this.skip += deals.length

      if (deals.length) {
        deals.map((d) => {
          d.side = this.user.name == d.bidder ? 'buy' : 'sell'
          d.market_symbol = this.markets_obj[d.market].symbol

          d.amount = (d.type == 'sellmatch' ? d.bid : d.ask) + ' ' + this.markets_obj[d.market].quote_token.symbol.name
          d.total = (d.type == 'sellmatch' ? d.ask : d.bid) + ' ' + this.markets_obj[d.market].base_token.symbol.name
        })

        this.deals.push(...deals)
        $state.loaded()
        console.log('loaded')
      } else {
        $state.complete()
        console.log('complete')
      }
    }
  }
}
</script>

<style lang="scss">
.market-row div {
  font-size: 13px;
}

.my-order-history {
  table {
    width: 100% !important;
  }
}
</style><|MERGE_RESOLUTION|>--- conflicted
+++ resolved
@@ -7,11 +7,7 @@
   el-table-column(:label='$t("Time")', v-if='!isMobile')
     template(slot-scope='scope')
       span {{ scope.row.time | moment("YYYY-MM-DD HH:mm") }}
-<<<<<<< HEAD
-  el-table-column(label='Pair')
-=======
   el-table-column(:label='$t("Pair")', v-if='!isMobile')
->>>>>>> 70ae23fe
     template(slot-scope='{ row }')
       span {{ row.market_symbol }}
   el-table-column(:label='$t("Side")', width='60')
