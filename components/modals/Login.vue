<template lang="pug">
<<<<<<< HEAD
div
  .title.fs-18.fw-bold.d-flex.align-items-center.gap-10.mb-3 Select Wallet
  .items
    .item(v-for='wallet in wallets')
      AlcorButton.button(@click='login(wallet.id)', alternative)
        img.mr-2(:src='wallet.logo', height='30')
        span {{ wallet.name }}
  .divider
    span.line
    .text {{ $t("Don't have any wallet yet") }} ?
    span.line
  .footer-actions
  .items(v-if='wallets.length > 0')
    .item
      AlcorButton.button(alternative, @click='openInNewTab(wallets[0].create)')
        img.mr-2(:src='wallets[0].logo', height='30')
        span {{ $t('Get') }} {{ $t(wallets[0].name) }}
    .item
      AlcorButton.button(alternative, @click='openInNewTab(wallets[1].create)')
        img.mr-2(:src='wallets[1].logo', height='30')
        span {{ $t('Get') }} {{ $t(wallets[1].name) }}
=======
#assets-modal-component.login-modal
  .header
    .text-center.p-3 Select wallet
  .body.row(v-loading='loading')
    .items
      .item(v-for='wallet in wallets')
        AlcorButton.button(@click='login(wallet.id)', alternative)
          img.mr-2(:src='wallet.logo', height='30')
          span {{ wallet.name }}
    .divider
      span.line
      .text {{ $t("Don't have any wallet yet") }} ?
      span.line
    .footer-actions
    .items(v-if='wallets.length > 0')
      .item
        AlcorButton.button(alternative, @click='openInNewTab(wallets[0].create)')
          img.mr-2(:src='wallets[0].logo', height='30')
          span {{ $t('Get') }} {{ $t(wallets[0].name) }}
      .item
        AlcorButton.button(alternative, @click='openInNewTab(wallets[1].create)')
          img.mr-2(:src='wallets[1].logo', height='30')
          span {{ $t('Get') }} {{ $t(wallets[1].name) }}
>>>>>>> 869602f0
</template>

<script>
import { captureException } from '@sentry/browser'
import { mapState } from 'vuex'
import AlcorButton from '@/components/AlcorButton'
import AlcorModal from '~/components/AlcorModal.vue'

export default {
  components: {
    AlcorButton,
    AlcorModal
  },
  data() {
    return {
      loading: false,

      wallets: []
    }
  },

  computed: {
    ...mapState(['user', 'network'])
  },

  mounted() {
    console.log('login mounted')

    const wallets = [
      {
        id: 'anchor',
        name: 'Anchor',
        logo: require('@/assets/logos/anchor.svg'),
        create: 'https://greymass.com/en/anchor/'
      },
      {
        id: 'scatter',
        name: 'Scatter / TP / Starteos',
        logo: require('@/assets/logos/scatter.svg'),
        create:
          'https://github.com/GetScatter/ScatterDesktop/releases/tag/11.0.1'
      },
      {
        name: 'SimplEOS',
        logo: require('@/assets/logos/simpleos.svg')
      },
      { name: 'Lynx', logo: require('@/assets/logos/lynx.svg') },
      { name: 'Ledger', logo: require('@/assets/logos/ledger.svg') }
    ]

    if (this.network.name == 'eos') {
      wallets.push({
        id: 'scatter',
        name: '',
        logo: require('@/assets/logos/wombat.png')
      })
      wallets.push({
        name: 'Keycat',
        logo: require('@/assets/logos/keycat.svg')
      })
    }

    if (this.network.name == 'wax') {
      wallets.unshift({
        id: 'wcw',
        name: 'Wax Cloud Wallet',
        logo: require('@/assets/logos/wax.svg'),
        index: 'wax',
        create: 'https://all-access.wax.io/'
      })
      wallets.push({
        id: 'scatter',
        name: '',
        logo: require('@/assets/logos/wombat.png')
      })
    }

    if (this.network.name == 'proton') {
      wallets.unshift({
        id: 'proton',
        name: 'Proton',
        logo: require('@/assets/icons/proton.png'),
        create: 'https://www.protonchain.com/wallet/'
      })
    }

    this.wallets = wallets
  },

  methods: {
    async login(provider) {
      this.loading = true
      try {
        if (this.$store.state.modal.context?.ibcClient)
          await this.$store.dispatch('chain/loginIBCClient', {
            wallet_name: provider,
            ibcClient: this.$store.state.modal.context.ibcClient
          })
        else await this.$store.dispatch('chain/login', provider)
        this.$store.dispatch('modal/closeModal')
      } catch (e) {
        captureException(e)
        this.$notify({
          title: `${provider} login error`,
          message: e,
          type: 'error'
        })
      } finally {
        this.loading = false
        this.$store.state.modal.context = null
      }
    }
  }
}
</script>

<style lang="scss" scoped>
.login-modal {
  max-width: 650px;
  .body {
    padding: 15px;
  }
}

.items {
  display: flex;
  flex-wrap: wrap;
  padding: 14px;
  width: 840px;

  .item {
    width: 50%;
    padding: 6px;
  }
}

.button {
  width: 100% !important;
  flex: 1;
  padding: 8px;
  justify-content: flex-start;
  border-radius: 12px !important;

  img {
    padding: 0 8px;
  }

  span {
    display: flex;
    justify-content: center;
    flex: 1;
  }
}

.divider {
  display: flex;
  align-items: center;
  padding: 8px 18px;
  width: 100%;

  .text {
    padding: 0 8px;
  }

  .line {
    flex: 1;
    height: 2px;
    background: rgba(100, 100, 100, 0.5);
  }
}

@media only screen and (max-width: 840px) {
  .items {
    .item {
      width: 100%;
    }
  }
}
</style><|MERGE_RESOLUTION|>--- conflicted
+++ resolved
@@ -1,27 +1,4 @@
 <template lang="pug">
-<<<<<<< HEAD
-div
-  .title.fs-18.fw-bold.d-flex.align-items-center.gap-10.mb-3 Select Wallet
-  .items
-    .item(v-for='wallet in wallets')
-      AlcorButton.button(@click='login(wallet.id)', alternative)
-        img.mr-2(:src='wallet.logo', height='30')
-        span {{ wallet.name }}
-  .divider
-    span.line
-    .text {{ $t("Don't have any wallet yet") }} ?
-    span.line
-  .footer-actions
-  .items(v-if='wallets.length > 0')
-    .item
-      AlcorButton.button(alternative, @click='openInNewTab(wallets[0].create)')
-        img.mr-2(:src='wallets[0].logo', height='30')
-        span {{ $t('Get') }} {{ $t(wallets[0].name) }}
-    .item
-      AlcorButton.button(alternative, @click='openInNewTab(wallets[1].create)')
-        img.mr-2(:src='wallets[1].logo', height='30')
-        span {{ $t('Get') }} {{ $t(wallets[1].name) }}
-=======
 #assets-modal-component.login-modal
   .header
     .text-center.p-3 Select wallet
@@ -45,7 +22,6 @@
         AlcorButton.button(alternative, @click='openInNewTab(wallets[1].create)')
           img.mr-2(:src='wallets[1].logo', height='30')
           span {{ $t('Get') }} {{ $t(wallets[1].name) }}
->>>>>>> 869602f0
 </template>
 
 <script>
