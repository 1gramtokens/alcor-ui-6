<template lang="pug">
.farms-table
  .table-header.farm-item
    .header-item Pair
    .header-item Total Staked
    .header-item Total Reward
    .header-item Daily Rewards
    .header-item Remaining Time
    .header-item
<<<<<<< HEAD
=======
    .header-item
>>>>>>> 901194a3
  .table-items
    FarmItemNew(
      v-for="farm in farmPools"
      :farm="farm"
      :finished="finished"
      @claimAll="claimAll"
      @stakeAll="stakeAll"
      @unstakeAll="unstakeAll"
      @claim="claim"
      @stake="stake"
      @unstake="unstake"
    )
</template>

<script>
import PairIcons from '@/components/PairIcons'
import TokenImage from '~/components/elements/TokenImage'
import AlcorButton from '~/components/AlcorButton'
import StakingStatus from '~/components/farm/StakingStatus'
import FarmsTableActions from '~/components/farm/FarmsTableActions'
import IncentiveItem from '~/components/farm/IncentiveItem.vue'
import AuthOnly from '~/components/AuthOnly.vue'
import FarmItemNew from '~/components/farm/FarmItemNew.vue'
export default {
  name: 'FarmsTable',
  components: {
    PairIcons,
    TokenImage,
    AlcorButton,
    StakingStatus,
    FarmsTableActions,
    AuthOnly,
    IncentiveItem,
    FarmItemNew,
  },

  props: ['noClaim', 'finished', 'farmPools'],

  data: () => {
    return {
      extendedRow: null,
    }
  },

  computed: {
    userStakes() {
      // TODO что то теперь состояние стейкед не обновляет
      const pool = this.farmPools.find((fp) => fp.id == this.extendedRow.id)

      return pool.incentives
    },
  },

  methods: {
    addLiquidity(row) {
      this.$router.push({
        path: '/positions/new',
        query: {
          left:
            row.tokenA.quantity.split(' ')[1].toLowerCase() +
            '-' +
            row.tokenA.contract,
          right:
            row.tokenB.quantity.split(' ')[1].toLowerCase() +
            '-' +
            row.tokenB.contract,
        },
      })
    },

<<<<<<< HEAD
    onRowClick(row) {
      this.$refs.table.toggleRowExpansion(row)
    },

    onExpand(row) {
      this.extendedRow = row
    },

    hasPosition(incentives) {
      let hasChildren = false
      incentives.forEach(({ incentiveStats }) => {
        if (incentiveStats.length) hasChildren = true
      })
      return hasChildren
=======
    async claimAll(incentive) {
      const stakes = incentive.incentiveStats.filter((i) => i.staked)
      try {
        await this.$store.dispatch('farms/stakeAction', {
          stakes,
          action: 'getreward',
        })
        setTimeout(
          () => this.$store.dispatch('farms/updateStakesAfterAction'),
          500
        )
      } catch (e) {
        this.$notify({
          title: 'Error',
          message: e.message || e,
          type: 'error',
        })
      }
    },

    async stakeAll(incentive) {
      try {
        const stakes = incentive.incentiveStats.filter((i) => !i.staked)
        await this.$store.dispatch('farms/stakeAction', {
          stakes,
          action: 'stake',
        })
        setTimeout(
          () => this.$store.dispatch('farms/updateStakesAfterAction'),
          500
        )
      } catch (e) {
        this.$notify({
          title: 'Error',
          message: e.message || e,
          type: 'error',
        })
      }
    },

    async unstakeAll(incentive) {
      try {
        const stakes = incentive.incentiveStats.filter((i) => i.staked)
        await this.$store.dispatch('farms/stakeAction', {
          stakes,
          action: 'unstake',
        })
        setTimeout(
          () => this.$store.dispatch('farms/updateStakesAfterAction'),
          500
        )
      } catch (e) {
        this.$notify({
          title: 'Error',
          message: e.message || e,
          type: 'error',
        })
      }
    },

    async claim(stake) {
      try {
        await this.$store.dispatch('farms/stakeAction', {
          stakes: [stake],
          action: 'getreward',
        })
        setTimeout(
          () => this.$store.dispatch('farms/updateStakesAfterAction'),
          500
        )
      } catch (e) {
        this.$notify({
          title: 'Error',
          message: e.message || e,
          type: 'error',
        })
      }
    },

    async unstake(stake) {
      try {
        await this.$store.dispatch('farms/stakeAction', {
          stakes: [stake],
          action: 'unstake',
        })
        setTimeout(
          () => this.$store.dispatch('farms/updateStakesAfterAction'),
          500
        )
      } catch (e) {
        this.$notify({
          title: 'Error',
          message: e.message || e,
          type: 'error',
        })
      }
    },

    async stake(stake) {
      try {
        await this.$store.dispatch('farms/stakeAction', {
          stakes: [stake],
          action: 'stake',
        })
        setTimeout(
          () => this.$store.dispatch('farms/updateStakesAfterAction'),
          1000
        )
      } catch (e) {
        this.$notify({
          title: 'Error',
          message: e.message || e,
          type: 'error',
        })
      }
>>>>>>> 901194a3
    },
  },
}
</script>

<style lang="scss">
.farm-item {
  display: grid;
<<<<<<< HEAD
  grid-template-columns: 20% 15% 15% 15% 15% 1fr;
  & > * {
    padding: 10px;
  }
}

.icon-and-value {
  display: flex;
  align-items: center;
  gap: 4px;
  span {
    font-size: 0.8rem;
  }
}

.farm-stake-button {
  color: var(--main-action-green) !important;
  &:hover {
    background: var(--main-action-green) !important;
    color: black !important;
  }
}
.farm-unstake-button {
  color: var(--main-action-red);
  &:hover {
    background: var(--main-action-red) !important;
    color: black !important;
  }
}
.farm-claim-button {
  color: var(--text-theme) !important;
  &:hover {
    background: var(--main-green) !important;
  }
}
</style>

<style scoped lang="scss">
.farms-table {
  flex-direction: column;
  background: var(--table-background);
  margin-top: 12px;
  border-radius: 6px;
  overflow: hidden;
}
.farm-item {
  display: grid;
  grid-template-columns: 20% 15% 15% 15% 15% 1fr;
=======
  grid-template-columns: 20% 15% 15% 15% 15% 1fr auto;
>>>>>>> 901194a3
  & > * {
    padding: 10px;
  }
}

.icon-and-value {
  display: flex;
  align-items: center;
  gap: 4px;
  span {
    font-size: 0.8rem;
  }
}

.farm-stake-button {
  color: var(--main-action-green) !important;
  &:hover {
    background: var(--main-action-green) !important;
    color: black !important;
  }
}
.farm-unstake-button {
  color: var(--main-action-red);
  &:hover {
    background: var(--main-action-red) !important;
    color: black !important;
  }
}
.farm-claim-button {
  color: var(--text-theme) !important;
  &:hover {
    background: var(--main-green) !important;
  }
}
</style>

<style scoped lang="scss">
.farms-table {
  flex-direction: column;
  background: var(--table-background);
  margin-top: 12px;
  border-radius: 6px;
  overflow: hidden;
}
.table-header {
  color: #909399;
  font-weight: 500;
  font-size: 14px;
}

@media only screen and (max-width: 900px) {
  .table-header {
    display: none;
  }
}
</style><|MERGE_RESOLUTION|>--- conflicted
+++ resolved
@@ -7,10 +7,7 @@
     .header-item Daily Rewards
     .header-item Remaining Time
     .header-item
-<<<<<<< HEAD
-=======
     .header-item
->>>>>>> 901194a3
   .table-items
     FarmItemNew(
       v-for="farm in farmPools"
@@ -81,22 +78,6 @@
       })
     },
 
-<<<<<<< HEAD
-    onRowClick(row) {
-      this.$refs.table.toggleRowExpansion(row)
-    },
-
-    onExpand(row) {
-      this.extendedRow = row
-    },
-
-    hasPosition(incentives) {
-      let hasChildren = false
-      incentives.forEach(({ incentiveStats }) => {
-        if (incentiveStats.length) hasChildren = true
-      })
-      return hasChildren
-=======
     async claimAll(incentive) {
       const stakes = incentive.incentiveStats.filter((i) => i.staked)
       try {
@@ -212,7 +193,6 @@
           type: 'error',
         })
       }
->>>>>>> 901194a3
     },
   },
 }
@@ -221,8 +201,7 @@
 <style lang="scss">
 .farm-item {
   display: grid;
-<<<<<<< HEAD
-  grid-template-columns: 20% 15% 15% 15% 15% 1fr;
+  grid-template-columns: 20% 15% 15% 15% 15% 1fr auto;
   & > * {
     padding: 10px;
   }
@@ -267,56 +246,6 @@
   border-radius: 6px;
   overflow: hidden;
 }
-.farm-item {
-  display: grid;
-  grid-template-columns: 20% 15% 15% 15% 15% 1fr;
-=======
-  grid-template-columns: 20% 15% 15% 15% 15% 1fr auto;
->>>>>>> 901194a3
-  & > * {
-    padding: 10px;
-  }
-}
-
-.icon-and-value {
-  display: flex;
-  align-items: center;
-  gap: 4px;
-  span {
-    font-size: 0.8rem;
-  }
-}
-
-.farm-stake-button {
-  color: var(--main-action-green) !important;
-  &:hover {
-    background: var(--main-action-green) !important;
-    color: black !important;
-  }
-}
-.farm-unstake-button {
-  color: var(--main-action-red);
-  &:hover {
-    background: var(--main-action-red) !important;
-    color: black !important;
-  }
-}
-.farm-claim-button {
-  color: var(--text-theme) !important;
-  &:hover {
-    background: var(--main-green) !important;
-  }
-}
-</style>
-
-<style scoped lang="scss">
-.farms-table {
-  flex-direction: column;
-  background: var(--table-background);
-  margin-top: 12px;
-  border-radius: 6px;
-  overflow: hidden;
-}
 .table-header {
   color: #909399;
   font-weight: 500;
