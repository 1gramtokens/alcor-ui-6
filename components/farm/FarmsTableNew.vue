--- conflicted
+++ resolved
@@ -13,7 +13,6 @@
       Sorter(sortBy="time" :activeSort="{ key: sortKey, route: sortDirection }" @change="handleSort")
     .header-item
     .header-item
-<<<<<<< HEAD
   DynamicScroller(:pageMode="true" class="recycle-scroller table-items" :minItemSize="75" listTag="div" :items="sortedItems")
     template(#default="{ item: farm, index, active }")
       DynamicScrollerItem(
@@ -31,7 +30,6 @@
           @stake="stake"
           @unstake="unstake"
       )
-=======
   .table-items
     FarmItemNew(
       v-for="farm in sortedItems"
@@ -45,7 +43,6 @@
       @stake="stake"
       @unstake="unstake"
     )
->>>>>>> 091d7967
 </template>
 
 <script>
@@ -86,19 +83,6 @@
   computed: {
     sortedItems() {
       const farms = [...(this.farmPools || [])]
-<<<<<<< HEAD
-      const sorted = farms.sort((a, b) => {
-        return a.avgAPR > b.avgAPR ? -1 : 1
-      })
-      if (this.sortDirection === 1) return sorted
-      if (this.sortDirection === 0) return sorted.reverse()
-      return this.farmPools
-    },
-    userStakes() {
-      // TODO что то теперь состояние стейкед не обновляет
-      const pool = this.farmPools.find((fp) => fp.id == this.extendedRow.id)
-=======
->>>>>>> 091d7967
 
       const isTimeSort = this.sortKey === 'time'
       const isAprSort = this.sortKey === 'apr'
