--- conflicted
+++ resolved
@@ -21,24 +21,6 @@
           :active="$store.state.farms.view === 'SIMPLE' ? 'one' : 'two'"
           @toggle="$store.commit('farms/toggleView')"
         )
-<<<<<<< HEAD
-    .right
-      AlcorSwitch(
-      one="Simple"
-        two="Advanced"
-        :active="$store.state.farms.view === 'SIMPLE' ? 'one' : 'two'"
-        @toggle="$store.commit('farms/toggleView')"
-      )
-      el-badge(v-if="finished" type="success" :value="stakedStakes.length")
-        el-button(@click="unstakeAll") Unstake All Positions
-
-      el-badge(v-else type="warning" :value="unstakedStakes.length")
-        el-button(@click="stakeAll") Stake All Positions
-    //.right
-      AlcorLink(class="new-farm" to="/farms/create")
-        i.el-icon-circle-plus-outline
-        span Open New Farm
-=======
       .right
         el-badge(v-if="finished && stakedStakes.length != 0" type="success" :value="stakedStakes.length")
           el-tooltip(content="Unstake your finished farms to free account RAM")
@@ -52,7 +34,6 @@
         AlcorLink(class="new-farm" to="/farms/create")
           i.el-icon-circle-plus-outline
           span Open New Farm
->>>>>>> 901194a3
 </template>
 
 <script>
@@ -169,16 +150,6 @@
     },
 
     async stakeAll() {
-<<<<<<< HEAD
-      await this.$store.dispatch('farms/stakeAction', {
-        stakes: this.unstakedStakes,
-        action: 'stake',
-      })
-      setTimeout(
-        () => this.$store.dispatch('farms/updateStakesAfterAction'),
-        500
-      )
-=======
       try {
         await this.$store.dispatch('farms/stakeAction', {
           stakes: this.unstakedStakes,
@@ -191,7 +162,6 @@
       } catch (e) {
         this.$notify({ type: 'Error', title: 'Stake', message: e.message })
       }
->>>>>>> 901194a3
     },
   },
 }
@@ -219,8 +189,6 @@
   display: flex;
   align-items: center;
   gap: 8px;
-<<<<<<< HEAD
-=======
   .gradient-border {
     &:hover {
       --border-width: 4px !important;
@@ -232,7 +200,6 @@
       background: var(--btn-default);
     }
   }
->>>>>>> 901194a3
 }
 .farms-search-input::v-deep {
   max-width: 240px;
