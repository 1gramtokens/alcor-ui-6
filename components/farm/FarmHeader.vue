<template lang="pug">
  .farm-header-container
    .farm-header
      .left
        el-input(v-model="search" class="farms-search-input" placeholder="Search Tokens" clearable)
        .stacked-only
<<<<<<< HEAD
          el-switch.custom-switch(
            active-color="var(--main-action-green)"
            active-text="Stacked only"
=======
          el-switch(
            active-text="Staked only"
>>>>>>> 1d00051a
            :value="$store.state.farms.stakedOnly"
            @change="$store.commit('farms/setStakedOnly', $event)"
          )
        AlcorSwitch.alcor-switch(
          one="Active"
          two="Finished"
          :active="finished ? 'two' : 'one'"
          @toggle="toggle"
        )
        AlcorSwitch.alcor-switch(
          one="Simple"
          two="Advanced"
          :active="$store.state.farms.view === 'SIMPLE' ? 'one' : 'two'"
          @toggle="$store.commit('farms/toggleView')"
        )
      .right
        el-badge(v-if="finished && stakedStakes.length != 0" type="success" :value="stakedStakes.length")
          el-tooltip(content="Unstake your finished farms to free account RAM")
            GradientBorder.gradient-border
              AlcorButton(@click="unstakeAll") Claim & Unstake All

        el-badge(v-if="!finished && unstakedStakes.length != 0" type="warning" :value="unstakedStakes.length")
          GradientBorder.gradient-border
            AlcorButton(@click="stakeAll") Stake All Positions
      //.right
        AlcorLink(class="new-farm" to="/farms/create")
          i.el-icon-circle-plus-outline
          span Open New Farm
</template>

<script>
import AlcorSwitch from '@/components/AlcorSwitch'
import AlcorLink from '@/components/AlcorLink'
import AlcorButton from '@/components/AlcorButton'
import GradientBorder from '@/components/alcor-element/GradientBorder'
export default {
  name: 'FarmHeader',

  components: {
    AlcorSwitch,
    AlcorLink,
    AlcorButton,
    GradientBorder,
  },

  props: ['finished', 'stakedOnly'],

  data: () => {
    return {
      search: '',
    }
  },

  computed: {
    // TODO Do we need it ?
    // unstakedFinished() {
    //   let count = 0
    //   this.$store.getters['farms/farmPools']
    //     .forEach(p => p.incentives.filter(i => i.isFinished && i.stakeStatus != 'notStaked' && i.incentiveStats.length > 0)
    //       .forEach(i => {
    //         if (i.stakeStatus != 'notStaked') {
    //           count += 1
    //         }
    //       }))

    //   return count
    // },

    stakedStakes() {
      const stakes = []
      this.$store.getters['farms/farmPools']
        // pools
        .forEach((p) =>
          p.incentives
            .filter(
              (i) =>
                i.isFinished &&
                i.stakeStatus != 'notStaked' &&
                i.incentiveStats.length > 0
            )
            //incentives
            .forEach((i) =>
              i.incentiveStats
                .filter((i) => i.staked)
                // staked stats
                .forEach((s) => stakes.push(s))
            )
        )

      return stakes
    },

    unstakedStakes() {
      const stakes = []
      this.$store.getters['farms/farmPools']
        // pools
        .forEach((p) =>
          p.incentives
            .filter(
              (i) =>
                !i.isFinished &&
                i.stakeStatus != 'staked' &&
                i.incentiveStats.length > 0
            )
            //incentives
            .forEach((i) =>
              i.incentiveStats
                .filter((i) => !i.staked)
                // staked stats
                .forEach((s) => stakes.push(s))
            )
        )

      return stakes
    },
  },

  watch: {
    search(val) {
      this.$emit('update:search', val)
    },
  },

  methods: {
    toggle() {
      this.$emit('update:finished', !this.finished)
    },

    async unstakeAll() {
      try {
        await this.$store.dispatch('farms/stakeAction', {
          stakes: this.stakedStakes,
          action: 'unstake',
        })
        setTimeout(
          () => this.$store.dispatch('farms/updateStakesAfterAction'),
          500
        )
      } catch (e) {
        this.$notify({ type: 'Error', title: 'Stake', message: e.message })
      }
    },

    async stakeAll() {
      try {
        await this.$store.dispatch('farms/stakeAction', {
          stakes: this.unstakedStakes,
          action: 'stake',
        })
        setTimeout(
          () => this.$store.dispatch('farms/updateStakesAfterAction'),
          500
        )
      } catch (e) {
        this.$notify({ type: 'Error', title: 'Stake', message: e.message })
      }
    },
  },
}
</script>

<style scoped lang="scss">
.custom-switch::v-deep {
  .el-switch__core {
    height: 22px;
    border-radius: 40px;
    &::after {
      left: 2px;
      height: 16px;
      width: 16px;
      top: 2px;
      border-radius: 50%;
    }
  }
  &.is-checked .el-switch__core::after {
    margin-left: -18px;
  }
  // &.is-checked {
  //   .el-switch__core {
  //     background-color: var(--main-action-green);
  //     border-color: var(--main-action-green);
  //   }
  // }
}
.farm-header-container {
  display: flex;
  flex-direction: column;
  gap: 4px;
}
.farm-header {
  display: flex;
  align-items: center;
  justify-content: space-between;
  gap: 10px;
}
.left {
  display: flex;
  align-items: center;
  gap: 8px;
  flex: 1;
}
.right {
  display: flex;
  align-items: center;
  gap: 8px;
  .gradient-border {
    &:hover {
      --border-width: 4px !important;
    }
  }
  .alcor-button {
    position: relative;
    &:hover {
      background: var(--btn-default);
    }
  }
}
.farms-search-input::v-deep {
  max-width: 240px;
  .el-input__inner {
    background: var(--select-color);
  }
}
.alcor-switch::v-deep {
  font-size: 0.9rem;
  background: var(--btn-active);
  .item {
    padding: 4px 10px;
  }
  .background {
    background: var(--select-color);
  }
}

.stacked-only {
  white-space: nowrap;
}

.new-farm {
  padding: 8px 16px !important;
}

@media only screen and (max-width: 800px) {
  .farm-header {
    align-items: flex-start;
    flex-direction: column;
  }
  .left {
    flex-direction: column;
    align-items: flex-start;
    width: 100%;
  }
  .right {
    width: 100%;
    justify-content: flex-end;
  }
  .farms-search-input {
    width: 100%;
    max-width: 100%;
  }
}
</style><|MERGE_RESOLUTION|>--- conflicted
+++ resolved
@@ -4,14 +4,9 @@
       .left
         el-input(v-model="search" class="farms-search-input" placeholder="Search Tokens" clearable)
         .stacked-only
-<<<<<<< HEAD
           el-switch.custom-switch(
             active-color="var(--main-action-green)"
-            active-text="Stacked only"
-=======
-          el-switch(
             active-text="Staked only"
->>>>>>> 1d00051a
             :value="$store.state.farms.stakedOnly"
             @change="$store.commit('farms/setStakedOnly', $event)"
           )
