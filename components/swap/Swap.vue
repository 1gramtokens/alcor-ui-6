--- conflicted
+++ resolved
@@ -261,11 +261,7 @@
 
   methods: {
     resetSlippageTolerance() {
-<<<<<<< HEAD
-      this.slippageTolerance = 0.1
-=======
       this.slippageTolerance = 3
->>>>>>> 0c50860f
     },
     tokenChanged(token) {
       this.ibcForm.transfer = false
@@ -495,11 +491,7 @@
   display: flex;
   justify-content: flex-end;
   .el-icon-setting {
-<<<<<<< HEAD
-    font-size: 1.4rem;
-=======
     font-size: 1rem;
->>>>>>> 0c50860f
   }
 }
 .section-label {
