--- conflicted
+++ resolved
@@ -282,11 +282,11 @@
 
     margin-top: -8px;
 
-<<<<<<< HEAD
+//<<<<<<< HEAD FIXME
     background: var(--background-color-base);
-=======
-    background: var(--bg-alter-1);
->>>>>>> 1a4e53c6
+//=======
+//    background: var(--bg-alter-1);
+//>>>>>>> newUI
     z-index: 1;
 
     height: 310px;
@@ -317,7 +317,6 @@
   margin-top: 5px;
 }
 
-<<<<<<< HEAD
 .pair:hover,.isActive {
   background-color: var(--background-color-secondary);
 }
@@ -325,20 +324,6 @@
 .multi-input-wrapper {
   padding: 8px 15px;
   background: var(--background-color-base);
-=======
-.pair:hover,
-.isActive {
-  background-color: var(--btn-active);
-}
-
-// .pair:last-child {
-//margin-bottom: .5rem;
-// }
-
-.multi-input-wrapper {
-  padding: 8px;
-  background: var(--bg-alter-1);
->>>>>>> 1a4e53c6
   border-radius: 6px;
   position: relative;
 
