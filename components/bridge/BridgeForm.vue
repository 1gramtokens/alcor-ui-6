--- conflicted
+++ resolved
@@ -1,14 +1,8 @@
 <template lang="pug">
   #bridge-form-component.form
-<<<<<<< HEAD
-    .d-flex.flex-column.flex-md-row.justify-content-center.justify-content-sm-between.flex-wrap.align-items-center.gap-20
-      .d-flex.flex-column.gap-20
-        span Send from
-=======
     .send-and-receive
       .send-from.d-flex.flex-column
         .mb-3 Send from
->>>>>>> 5be68d93
         alcor-select.network-select(
           :options="fromNetworkOptions"
           :value.sync="sourceName"
@@ -25,34 +19,8 @@
           template(#option="{ option }")
             network-option( :network="option")
 
-<<<<<<< HEAD
-        alcor-button.connect-button(
-          :disabled="(!sourceName) || (inProgress && this.sourceWallet)"
-          @click="connectFromWallet"
-        )
-          .d-flex.justify-content-between.align-items-center.w-100(v-if="formData.sender")
-            .d-flex.align-items-center.gap-8
-              img(
-                :src='require("~/assets/icons/avatar.png")',
-                height=18
-              )
-              .fs-14 {{ formData.sender }}
-            .d-flex.align-items-center.gap-8(@click.stop="logout('sender')")
-              .fs-12 Logout
-              i.el-icon-right
-          .fs-14(v-else) Connect Wallet
-
-      .d-flex.justify-content-center.align-items-center.gap-30
-        i.el-icon-right
-        span To
-        i.el-icon-right
-
-      .d-flex.flex-column.gap-20
-        span Receive on
-=======
       .receive-on.d-flex.flex-column
         .mb-3 Receive on
->>>>>>> 5be68d93
         alcor-select.network-select(
           :options="fromNetworkOptions"
           :value.sync="destinationName"
@@ -69,30 +37,6 @@
           template(#option="{ option }")
             network-option( :network="option")
 
-<<<<<<< HEAD
-        alcor-button.connect-button(
-          :disabled="(!destinationName) || (inProgress && this.destinationWallet)"
-          @click="connectToWallet"
-        )
-          .d-flex.justify-content-between.align-items-center.w-100(v-if="formData.receiver")
-            .d-flex.align-items-center.gap-8
-              img(
-                :src='require("~/assets/icons/avatar.png")',
-                height=18
-              )
-              .fs-14 {{ formData.receiver }}
-            .d-flex.align-items-center.gap-8(@click.stop="logout('receiver')")
-              .fs-12 Logout
-              i.el-icon-right
-          .fs-14(v-else) Connect Wallet
-
-
-
-    //.d-flex.justify-content-between
-
-
-    .d-flex.justify-content-between.gap-16.mt-4.flex-wrap
-=======
       .to
         .to-desktop.d-flex.justify-content-center.align-items-center.gap-30
           i.el-icon-right
@@ -133,18 +77,13 @@
         .fs-14(v-else) Connect Wallet
 
     .amount-container.d-flex.justify-content-between.gap-32.mt-4
->>>>>>> 5be68d93
       .amount-input
         el-input(type="number" placeholder="Amount" v-model="formData.amount" :disabled="inProgress")
         span.max-btn.pointer(@click="setMax") MAX
 
-<<<<<<< HEAD
-      alcor-select-two.token-selector(v-model="asset" value-key="symbol" @change="_setAsset" :disabled="inProgress && !!this.asset" placeholder="IBC Token" filterable)
-=======
       AlcorSelectTwo.network-select(v-model="asset" value-key="symbol" @change="_setAsset" :disabled="inProgress && !!this.asset" placeholder="IBC Token" filterable)
->>>>>>> 5be68d93
         template(slot="empty")
-          .small.muted.text-center Please choose two networks
+          .small.muted.text-center Chose Send & Receive
 
         template(slot="prefix" v-if="this.asset")
           TokenImage(:src="$tokenLogo(asset.symbol, asset.sourceTokenContract)" height="20")
@@ -176,7 +115,6 @@
         AlcorButton(outline v-if="destinationName" @click="openInNewTab(monitorTx(result.destination, destinationName))")
           img(:src='require(`~/assets/icons/${destinationName}.png`)' height=20)
           | TX Link
-    BridgeHistory
 </template>
 
 <script>
@@ -191,7 +129,7 @@
 import AlcorButton from '~/components/AlcorButton.vue'
 import NetworkOption from '~/components/bridge/NetworkOption'
 import BridgeSlider from '~/components/bridge/BridgeSlider'
-import BridgeHistory from '~/components/bridge/BridgeHistory.vue'
+
 import TokenImage from '~/components/elements/TokenImage'
 
 export default {
@@ -202,8 +140,7 @@
     BridgeSlider,
     TokenImage,
     AlcorSelectTwo,
-    AlcorOptionTwo,
-    BridgeHistory
+    AlcorOptionTwo
   },
 
   data: () => ({
@@ -654,17 +591,6 @@
   padding: 32px;
   z-index: 100;
 
-<<<<<<< HEAD
-  .transfer-btn {
-    width: 312px;
-  }
-
-  .token-selector {
-    width: 100%;
-    max-width: 150px;
-  }
-=======
->>>>>>> 5be68d93
   .network-select,
   .connect-button {
     height: 40px;
@@ -746,7 +672,6 @@
 .amount-input {
   position: relative;
   width: 100%;
-  max-width: 470px;
 
   &:hover .el-input__inner,
   & .el-input__inner:active,
