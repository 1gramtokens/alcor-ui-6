--- conflicted
+++ resolved
@@ -134,11 +134,7 @@
       el-dropdown-menu.bridge-setting-dropdown.p-2
         AlcorButton(@click="resetState") ⚠️ {{ $t('Reset State') }}
 
-<<<<<<< HEAD
-  BridgeHistory
-=======
   BridgeHistory(:sourceWallet="sourceWallet" :destinationWallet="destinationWallet" :connectToWallet="connectToWallet")
->>>>>>> 90e1b645
 </template>
 
 <script>
