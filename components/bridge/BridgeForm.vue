<template lang="pug">
#bridge-form-component.form
  .send-and-receive
    .send-from.d-flex.flex-column
      .mb-3 Send from
      alcor-select.network-select(
        :options="fromNetworkOptions"
        :value.sync="sourceName"
        :disabled="inProgress"
        placeholder="Choose Network"
        filterable
      )
        template(#prefix="{ value }")
          img(
            v-if="value"
            :src='require("~/assets/icons/" + value + ".png")',
            height=18
          )
        template(#option="{ option }")
          network-option( :network="option")

    .receive-on.d-flex.flex-column
      .mb-3 Receive on
      alcor-select.network-select(
        :options="fromNetworkOptions"
        :value.sync="destinationName"
        :disabled="inProgress"
        placeholder="Choose Network"
        filterable
      )
        template(#prefix="{ value }")
          img(
            v-if="value"
            :src='require("~/assets/icons/" + value + ".png")',
            height=18
          )
        template(#option="{ option }")
          network-option( :network="option")

    .to
      .to-desktop.d-flex.justify-content-center.align-items-center.gap-30
        i.el-icon-right
        span To
        i.el-icon-right
      i.to-mobile.el-icon-bottom

    AlcorButton.connect-button.connect-button-left(
      :disabled="(!sourceName) || (inProgress && this.sourceWallet)"
      @click="connectFromWallet"
    )
      .d-flex.justify-content-between.align-items-center.w-100(v-if="formData.sender")
        .d-flex.align-items-center.gap-8
          img(
            :src='require("~/assets/icons/avatar.png")',
            height=18
          )
          .fs-14 {{ formData.sender }}
        .d-flex.align-items-center.gap-8(@click.stop="logout('sender')")
          .fs-12 Logout
          i.el-icon-right
      .fs-14(v-else) Connect Wallet

    AlcorButton.connect-button.connect-button-right(
      :disabled="(!destinationName) || (inProgress && this.destinationWallet)"
      @click="connectToWallet"
    )
      .d-flex.justify-content-between.align-items-center.w-100(v-if="formData.receiver")
        .d-flex.align-items-center.gap-8
          img(
            :src='require("~/assets/icons/avatar.png")',
            height=18
          )
          .fs-14 {{ formData.receiver }}
        .d-flex.align-items-center.gap-8(@click.stop="logout('receiver')")
          .fs-12 Logout
          i.el-icon-right
      .fs-14(v-else) Connect Wallet

  .amount-container.d-flex.justify-content-between.gap-32.mt-4
    .amount-input
      el-input(type="number" placeholder="Amount" v-model="formData.amount" :disabled="inProgress")
      span.max-btn.pointer(@click="setMax") MAX

    AlcorSelectTwo.network-select(v-model="asset" value-key="symbol" @change="_setAsset" :disabled="inProgress && !!this.asset" placeholder="IBC Token" filterable)
      template(slot="empty")
        .small.muted.text-center Chose Send & Receive

      template(slot="prefix" v-if="this.asset")
        TokenImage(:src="$tokenLogo(asset.symbol, asset.sourceTokenContract)" height="20")

      AlcorOptionTwo(:value="asset" :label="asset.symbol" v-for="asset in availableAssets")
        .d-flex.align-items-center.w-100
          TokenImage(:src="$tokenLogo(asset.symbol, asset.sourceTokenContract)" height="25")
          .ml-2 {{ asset.symbol}}

  .d-flex.justify-content-center.mt-4
    AlcorButton.transfer-btn(v-if="!error" :disabled="!isValid || inProgress" access @click="transfer") Transfer and Prove
    AlcorButton.transfer-btn(v-else outline @click="transfer") Complete transfer

    // dev
    //alcor-button.transfer-btn(access @click="help") help
    //alcor-button.transfer-btn(access @click="transfer") Transfer and Prove
    //alcor-button.transfer-btn(outline @click="clear") clear

  BridgeSlider(v-if="inProgress" :steps="steps")

  div(v-if="step === 4")
    .d-flex.justify-content-center.text-center.mt-4
      .fs-18 Success! Assets have been bridged!

    .d-flex.justify-content-center.mt-4.gap-10
      AlcorButton(outline v-if="sourceName" @click="openInNewTab(monitorTx(result.source, sourceName))")
        img(:src='require(`~/assets/icons/${sourceName}.png`)' height=20)
        | TX Link
      AlcorButton(outline v-if="destinationName" @click="openInNewTab(monitorTx(result.destination, destinationName))")
        img(:src='require(`~/assets/icons/${destinationName}.png`)' height=20)
        | TX Link

<<<<<<< HEAD
  .settings
    el-dropdown(trigger="click")
      AlcorButton.action.p-0(iconOnly flat)
        i.el-icon-s-tools
      el-dropdown-menu.bridge-setting-dropdown.p-2
        AlcorButton ⚠️ {{ $t('Reset State') }}

  //- BridgeHistory
=======
  //BridgeHistory
>>>>>>> dc5c3475

</template>

<script>
// TODO Implement list of wallets
import { mapGetters, mapState, mapMutations } from 'vuex'
import { IBCTransfer } from '~/core/ibc.js'

import AlcorSelectTwo from '~/components/alcor-element/select/select'
import AlcorOptionTwo from '~/components/alcor-element/select/option'

import AlcorSelect from '~/components/AlcorSelect.vue'
import AlcorButton from '~/components/AlcorButton.vue'
import NetworkOption from '~/components/bridge/NetworkOption'
import BridgeSlider from '~/components/bridge/BridgeSlider'
import BridgeHistory from '~/components/bridge/BridgeHistory'

import TokenImage from '~/components/elements/TokenImage'

import { getMultyEndRpc } from '~/utils/eosjs'

export default {
  components: {
    AlcorSelect,
    AlcorButton,
    NetworkOption,
    BridgeSlider,
    TokenImage,
    AlcorSelectTwo,
    AlcorOptionTwo,
    BridgeHistory
  },

  data: () => ({
    finished: false,

    assetSelect: null,
    progress: 0,

    formData: {
      amount: null,
      sender: null,
      receiver: null
    },

    sourceWallet: null,
    destinationWallet: null,

    fromNetworkOptions: [{
      value: 'eos',
      label: 'EOS'
    },
    {
      value: 'wax',
      label: 'WAX'
    },
    //{
    //  value: 'proton',
    //  label: 'Proton'
    //},
    {
      value: 'telos',
      label: 'Telos'
    }, {
      value: 'ux',
      label: 'UX Network'
    }]
  }),

  computed: {
    ...mapGetters(['user', 'knownTokens']),

    ...mapGetters({
      source: 'ibcBridge/source',
      destination: 'ibcBridge/destination',
      availableAssets: 'ibcBridge/availableAssets'
    }),

    ...mapState('ibcBridge', [
      'tx',
      'packedTx',
      'emitxferAction',
      'error',
      'result',
      'proofs',
      'step'
    ]),

    inProgress() {
      return [0, 1, 2, 3].includes(this.step)
    },

    isFinished() {
      return this.step === 4
    },

    steps() {
      const { progress } = this

      const status = this.error ? 'error' : 'active'

      if (this.step === 0) {
        return [
          { id: 0, progress, label: 'Submitting source chain transfer', status, message: this.error },
          { id: 1, progress, label: 'Waiting for transaction irreversibility', status: 'waiting' },
          { id: 2, progress, label: 'Fetching proof for interchain transfer', status: 'waiting' },
          { id: 3, progress, label: 'Submitting proof(s)', status: 'waiting' }
        ]
      }

      if (this.step === 1) {
        return [
          { id: 0, progress, label: 'Submitting source chain transfer', status: 'success' },
          { id: 1, progress, label: 'Waiting for transaction irreversibility', status, message: this.error },
          { id: 2, progress, label: 'Fetching proof for interchain transfer', status: 'waiting' },
          { id: 3, progress, label: 'Submitting proof(s)', status: 'waiting' }
        ]
      }

      if (this.step === 2) {
        return [
          { id: 0, progress, label: 'Submitting source chain transfer', status: 'success' },
          { id: 1, progress, label: 'Waiting for transaction irreversibility', status: 'success' },
          { id: 2, progress, label: 'Fetching proof for interchain transfer', status, message: this.error },
          { id: 3, progress, label: 'Submitting proof(s)', status: 'waiting' }
        ]
      }

      if (this.step === 3) {
        return [
          { id: 0, progress, label: 'Submitting source chain transfer', status: 'success' },
          { id: 1, progress, label: 'Waiting for transaction irreversibility', status: 'success' },
          { id: 2, progress, label: 'Fetching proof for interchain transfer', status: 'success' },
          { id: 3, progress, label: 'Submitting proof(s)', status, message: this.error }
        ]
      }

      if (this.step === 4) {
        return [
          { id: 0, progress, label: 'Submitting source chain transfer', status: 'success' },
          { id: 1, progress, label: 'Waiting for transaction irreversibility', status: 'success' },
          { id: 2, progress, label: 'Fetching proof for interchain transfer', status: 'success' },
          { id: 3, progress, label: 'Submitting proof(s)', status: 'success' }
        ]
      }

      return []
    },

    asset: {
      set (asset) {
        return this.setAsset(asset)
      },

      get () {
        return this.$store.state.ibcBridge.asset
      }
    },

    sourceName: {
      set (chain) {
        return this.setSourceName(chain)
      },

      get () {
        return this.$store.state.ibcBridge.sourceName
      }
    },

    destinationName: {
      set (chain) {
        return this.setDestinationName(chain)
      },

      get () {
        return this.$store.state.ibcBridge.destinationName
      }
    },

    isValid() {
      return Object.values(this.formData).every(Boolean) &&
        this.destinationWallet && this.sourceWallet
    }
  },

  watch: {
    availableAssets() {
      if (this.step === 4 || this.step === null) this.asset = null
    },

    sourceName() {
      //this.loadUncompletedTransfers()

      if (this.sourceName == this.destinationName) {
        this.destinationName = null
        if (this.step === 4 || this.step === null) this.asset = null
      } else if (this.sourceWallet) {
        this.logout('sender')
      }
    },

    destinationName() {
      //this.loadUncompletedTransfers()

      if (this.destinationName == this.sourceName) {
        this.sourceName = null
        if (this.step === 4 || this.step === null) this.asset = null
      } else if (this.destinationWallet) {
        this.logout('receiver')
      }
    }
  },

  mounted() {
    // TODO source and destination by query params
    if (this.inProgress && this.asset?.quantity) this.formData.amount = parseFloat(this.asset.quantity)
    if (this.inProgress && !this.error) this.setError('Window was closed')

    this.loadUncompletedTransfers()
  },

  methods: {
    ...mapMutations({
      setSourceName: 'ibcBridge/setSourceName',
      setDestinationName: 'ibcBridge/setDestinationName',
      setStep: 'ibcBridge/setStep',
      setTx: 'ibcBridge/setTx',
      setPackedTx: 'ibcBridge/setPackedTx',
      setError: 'ibcBridge/setError',
      setProofs: 'ibcBridge/setProofs',
      setResult: 'ibcBridge/setResult',
      setAsset: 'ibcBridge/setAsset'
    }),

    loadUncompletedTransfers() {
      //console.log('loadUncompletedTransfers')
      ////if (!this.sourceWallet || !this.destinationWallet) return
      //if (!this.sourceWallet) return

      //const { source, sourceWallet } = this

      //// Load from source

      //console.log('this.sourceWallet.name', sourceWallet.name)

      //const url =
      //  `${source.hyperion}/v2/history/get_actions?account=${tokenRow.wrapLockContract}&filter=${tokenRow.nativeTokenContract}:transfer&transfer.from=${sourceWallet.name}&transfer.memo=${destinationChain.auth.actor}&limit=15`

      //if(tokenRow.native) url = `${sourceChain.hyperion}/v2/history/get_actions?account=${tokenRow.wrapLockContract}&filter=${tokenRow.nativeTokenContract}:transfer&transfer.from=${sourceChain.auth.actor}&transfer.memo=${destinationChain.auth.actor}&limit=15`; //else url = `${sourceChain.hyperion}/v2/history/get_actions?account=${sourceChain.auth.actor}&filter=${tokenRow.pairedWrapTokenContract}:retire&limit=15`;
    },

    clear() {
      this.setTx(null)
      this.setStep(null)
      this.setError(null)
      this.setSourceName(null)
      this.setDestinationName(null)
      this.setPackedTx(null)
      this.setProofs(null)
      this.setResult(null)
      this.setAsset(null)
    },

    logout(data) {
      if (this.inProgress) return

      if (data == 'sender') this.sourceWallet?.wallet?.logout()
      if (data == 'receiver') this.destinationWallet?.wallet?.logout()

      this.formData[data] = null
    },

    reset() {
      //this.finished = false

      //this.result = {
      //  source: '',
      //  destination: ''
      //}
    },

    updateProgress(value) {
      this.progress = value
    },

    help() {
      this.setStep(2)
    },

    async transfer() {
      const { destination, destinationWallet } = this
      const destinationRpc = getMultyEndRpc(Object.keys(destination.client_nodes))

      try {
        // TODO CPU/NET warning probably
        await destinationRpc.get_account(destinationWallet.name)
      } catch (e) {
        return this.$notify({ type: 'warning', title: 'Bridge Transfer', message: 'Destination account does not exists' })
      }

      if (this.step === 4 || !this.step) {
        if (!this.sourceName || !this.destinationName) return this.$notify({ type: 'info', title: 'IBC', message: 'Select chains' })
        if (!this.sourceWallet || !this.destinationWallet) return this.$notify({ type: 'info', title: 'IBC', message: 'Connect wallets' })
        if ((!this.formData.amount || parseFloat(this.formData.amount) <= 0) && !this.step) return this.$notify({ type: 'info', title: 'IBC', message: 'Select amount' })
        if (!this.asset) return this.$notify({ type: 'info', title: 'IBC', message: 'Select IBC Token' })

        this.setStep(0)
        this.setResult(0)

        try {
          const { precision } = await this.getToken(
            this.source.rpc,
            this.asset.native
              ? this.asset.nativeTokenContract
              : this.asset.sourceTokenContract,
            this.asset.symbol
          )

          this.asset.quantity = parseFloat(this.formData.amount).toFixed(precision) + ' ' + this.asset.symbol
        } catch (e) {
          this.setStep(null)
          return this.$notify({ type: 'error', title: 'Error fetch tokens', message: e })
        }
      } else {
        if ((this.step === 2 || this.step == 3) && !this.destinationWallet) {
          const { status, e } = await this.connectToWallet()

          if (!status) {
            return this.setError(e.message)
          }
        }

        this.setError(null)
      }

      const ibcTransfer = new IBCTransfer(this.source, this.destination, this.sourceWallet, this.destinationWallet, this.asset)

      if (this.step === 0) {
        try {
          const signedTx = await ibcTransfer.signSourceTrx()

          const { tx, packedTx, leap } = await ibcTransfer.sourceTransfer(signedTx) // TODO leap

          // TODO Handle if no
          //const emitxferAction = ibcTransfer.findEmitxferAction(tx)
          //console.log('emitxferAction', emitxferAction)

          this.setStep(1)
          this.setTx(tx)
          this.setPackedTx(packedTx)
          this.setResult({ ...this.result, source: tx.transaction_id })
          return this.transfer()
        } catch (e) {
          this.setStep(null)
          return this.$notify({ type: 'warning', title: 'Sign transaction', message: e })
        }
      }

      if (this.step === 1) {
        let prog = 0
        const progressInterval = setInterval(() => {
          prog = Math.min(prog + 1, 100)
          this.progress = prog
        }, 1700)

        try {
          //throw new Error('test asdfasf 1')
          const tx = await ibcTransfer.waitForLIB(this.source, this.tx, this.packedTx)
          this.setTx(tx)
          this.setStep(2)
          console.log('clean error step 1')
          if (this.error) this.setError(null)
          return this.transfer()
        } catch (e) {
          this.setError(e.message)
          return this.$notify({ type: 'error', title: 'Waiting for LIB', message: e })
        } finally {
          clearInterval(progressInterval)
          this.updateProgress(0)
        }
      }

      if (this.step === 2) {
        try {
          //throw new Error('test asdfasf 2')

          const scheduleProofs = (await ibcTransfer.getScheduleProofs(this.tx)) || []
          //throw new Error('test')
          console.log('scheduleProofs', scheduleProofs)

          const emitxferAction = ibcTransfer.findEmitxferAction(this.tx)
          console.log('emitxferAction', emitxferAction)

          const emitxferProof = await ibcTransfer.getProof({
            type: 'heavyProof',
            action: emitxferAction,
            onProgress: this.updateProgress,
            block_to_prove: this.tx.processed.block_num //block that includes the emitxfer action we want to prove
          })

          console.log('emitxferProof', emitxferProof)

          console.log('setProofs', [...scheduleProofs, emitxferProof])
          this.setProofs([...scheduleProofs, emitxferProof])
          console.log('this.proofs', this.proofs)

          this.setStep(3)
          console.log('clean error step 2')
          if (this.error) this.setError(null)
          return this.transfer()
        } catch (e) {
          this.setError(e.message)
          return this.$notify({ type: 'error', title: 'Fetching Proofs', message: e })
        }
      }

      if (this.step === 3) {
        try {
          //throw new Error('test asdfasf 3')
          console.log('this.proofs', this.proofs)
          const { tx } = await ibcTransfer.submitProofs(this.proofs)
          this.setResult({ ...this.result, destination: tx.transaction_id })
          this.setStep(4)

          console.log('clean error step 3')
          if (this.error) this.setError(null)

          this.asset = null
          this.formData.amount = null
        } catch (e) {
          this.setError(e.message)
          return this.$notify({ type: 'error', title: 'Submitting Destination Proofs ', message: e })
        }
      }
    },

    _setAsset(asset) {
      this.asset = asset
    },

    async setMax() {
      if (!this.sourceWallet) {
        return this.$notify({ type: 'info', title: 'Connect wallet', message: 'Connect source wallet to set max amount' })
      }

      if (!this.asset) return this.$notify({ type: 'info', title: 'Select IBC Token', message: 'Select IBC token to set MAX amount' })

      const contract = this.asset.native
        ? this.asset.nativeTokenContract
        : this.asset.sourceTokenContract

      let balances
      try {
        const { data } = await this.$axios.get(`${this.source.lightapi}/api/balances/${this.source.name}/${this.sourceWallet.name}`)
        balances = data.balances
      } catch (e) {
        return this.$notify({ type: 'warning', title: 'Fail Balance fetch', message: e.message })
      }

      const balance = balances.find(b => {
        return b.currency === this.asset.symbol && b.contract === contract
      })

      if (!balance) return this.$notify({ type: 'warning', title: 'Set MAX', message: 'No balance found' })

      this.formData.amount = balance.amount
    },

    makeError() {
      this.steps[1].status = 'error'
      this.steps[1].message = 'TX not approved'
    },

    async connectFromWallet() {
      try {
        const { wallet, name, authorization } = await this.$store.dispatch('chain/asyncLogin', {
          chain: this.sourceName,
          message: 'Connect Source Wallet'
        })

        this.formData.sender = name
        this.sourceWallet = { wallet, name, authorization }
        this.loadUncompletedTransfers()
      } catch (e) {
        this.$notify({ type: 'warning', title: 'Wallet not connected', message: e })
      }
    },

    async connectToWallet() {
      // TODO Анкер не подрубается со второго раза
      try {
        const { wallet, name, authorization } = await this.$store.dispatch('chain/asyncLogin', {
          chain: this.destinationName,
          message: 'Connect Destination Wallet'
        })

        this.formData.receiver = name
        this.destinationWallet = { wallet, name, authorization }
        return { status: true }
      } catch (e) {
        this.$notify({ type: 'warning', title: 'Wallet not connected', message: e })
        return { status: false, e }
      }
    }
  }
}
</script>

<style lang="scss" scoped>
.form {
  background: var(--background-color-base);
  border: var(--border-1);
  border-radius: 12px;
  width: 100%;
  max-width: 720px;
  margin: 0 auto;
  padding: 18px;
  z-index: 100;
  position: relative;

  .network-select,
  .connect-button {
    height: 40px;
  }

  .choise-asset-btn {
    width: 140px;

    border: 1px solid var(--btn-default);

    &:hover {
      border-color: var(--main-green) !important;
      background-color: var(--btn-default);
    }

  }
}
.to-mobile {
  display: none;
  justify-content: center;
  padding: 14px 0;
  font-size: 1.5rem;
}
.send-and-receive {
  display: grid;
  grid-template-columns: 1fr 1fr 1fr;
  grid-template-areas:
    "sendFrom . receiveOn"
    "to to to"
    "connect-button-left . connect-button-right";
  .to {
    grid-area: to;
  }
  .send-from{
    grid-area: sendFrom;
  }
  .receive-on{
    grid-area: receiveOn;
  }
  .connect-button-left {
    grid-area: connect-button-left;
  }
  .connect-button-right {
    grid-area: connect-button-right;
  }
}
.transfer-btn {
  width: 240px;
}
.settings {
  position: absolute;
  top: 8px;
  right: 8px;
}
.bridge-setting-dropdown {
  min-width: 140px;
  .alcor-button {
    width: 100%;
  }
}
@media only screen and (max-width: 740px){
  .send-and-receive {
    grid-template-columns: 1fr;
    gap: 4px;
    grid-template-areas:
      "sendFrom"
      "connect-button-left"
      "to"
      "receiveOn"
      "connect-button-right"
  }
  .to-desktop {
    display: none !important;
  }
  .to-mobile {
    display: flex;
  }
  .amount-container{
    gap: 4px;
  }
  .transfer-btn{
    width: 100%;
  }
}
@media only screen and (max-width: 480px){
  .form {
    padding: 16px 8px;
  }
}
</style>

<style lang="scss">
.amount-input {
  position: relative;
  width: 100%;

  &:hover .el-input__inner,
  & .el-input__inner:active,
  & .el-input__inner:focus {
    border-color: var(--main-green) !important;
  }

  & .el-input__inner,
  & .el-input-group__prepend {
    border: 1px solid var(--select-color);
    background: var(--select-color);
  }

  .max-btn {
    position: absolute;
    top: 50%;
    transform: translateY(-50%);
    left: 4px;
    font-size: 14px;
    background: var(--bg-alter-1);
    border: var(--border-1);
    border-radius: 2px;
    color: var(--text-default);
    padding: 2px 4px;
  }

  & .el-input__inner {
    padding-left: 50px !important;
  }
}
</style><|MERGE_RESOLUTION|>--- conflicted
+++ resolved
@@ -116,7 +116,6 @@
         img(:src='require(`~/assets/icons/${destinationName}.png`)' height=20)
         | TX Link
 
-<<<<<<< HEAD
   .settings
     el-dropdown(trigger="click")
       AlcorButton.action.p-0(iconOnly flat)
@@ -125,10 +124,6 @@
         AlcorButton ⚠️ {{ $t('Reset State') }}
 
   //- BridgeHistory
-=======
-  //BridgeHistory
->>>>>>> dc5c3475
-
 </template>
 
 <script>
