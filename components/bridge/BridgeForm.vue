--- conflicted
+++ resolved
@@ -102,11 +102,7 @@
       //alcor-button.transfer-btn(access @click="transfer") Transfer and Prove
       //alcor-button.transfer-btn(outline @click="clear") clear
 
-<<<<<<< HEAD
-    BridgeSlider(v-if="inProgress" :steps="steps" :step="step")
-=======
     BridgeSlider(v-if="inProgress" :steps="steps")
->>>>>>> 76e5d967
 
     div(v-if="step === 4")
       .d-flex.justify-content-center.text-center.mt-4
