--- conflicted
+++ resolved
@@ -107,14 +107,10 @@
 
       items.push({ index: '/markets', name: 'Markets' })
       items.push({ index: '/bridge', name: 'Bridge' })
-<<<<<<< HEAD
-      //items.push({ index: '/farms', name: 'Farms', new: true })
-=======
 
       // if (['wax', 'eos'].includes(this.$store.state.network.name)) {
       //   items.push({ index: '/farms', name: 'Farm', new: true })
       // }
->>>>>>> 901194a3
 
       items.push({ index: '/otc', name: 'OTC' })
 
