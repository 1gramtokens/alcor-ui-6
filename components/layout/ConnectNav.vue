<template lang="pug">
.connect-nav
  .left(v-if="!isMobile").mr-2
    chain-select
  .right
    .user-detail(v-if='user')
      .balance(@click='openInNewTab(monitorAccount(user.name))') {{ systemBalance | commaFloat }}
      el-dropdown
        .user-name {{ user.name }}
          i.el-icon-arrow-down.text-muted.ml-1
        el-dropdown-menu.dropdown-container
          .d-item(@click='logout') {{ $t('Logout') }}
    AlcorButton.connect-button(
      v-else='',
      @click='$store.dispatch("modal/login")'
    )
      | {{ $t('Connect Wallet') }}

    AlcorButton.theme-toggle-button.desktop(
      v-if='$route.name != "index"',
      :icon-only-alt='true',
      @click='$store.dispatch("toggleTheme")'
    )
      i.el-icon-sunny(v-if='$colorMode.value == "dark"')
      i.el-icon-moon(v-else='')

    AlcorButton.theme-toggle-button.desktop.show-settings(
      :icon-only-alt='true',
      @click='showSetting = !showSetting'
    )
      i.el-icon-setting.show-settings

    settings.settings(v-if='showSetting', v-click-outside='onClickOutside')
    //el-dropdown
      div
        //AlcorButton(:iconOnlyAlt='true')
          i.el-icon-more
      //template(#dropdown='')
        el-dropdown-menu.dropdown-container
          a.d-item
            // <i class="el-icon-help"></i>
            | Help Center
          a.d-item Telegram
          a.d-item Twitter
          a.d-item
            // <i class="el-icon-document"></i>
            | Docs
          AlcorButton.theme-toggle-button.desktop(
            :iconOnlyAlt='true',
            @click='$store.dispatch("toggleTheme")'
          )
            i.el-icon-sunny(v-if='$colorMode.value == "dark"')
            i.el-icon-moon(v-else='')
    AlcorButton.theme-toggle-button.mobile(
      :iconOnlyAlt='true',
      @click='$store.dispatch("toggleTheme")'
    )
      i.el-icon-sunny(v-if='$colorMode.value == "dark"')
      i.el-icon-moon(v-else='')
</template>

<script>
import { mapGetters, mapState } from 'vuex'
import AlcorButton from '@/components/AlcorButton'

import config from '~/config'
import Settings from '~/components/layout/Settings'
import ChainSelect from '~/components/elements/ChainSelect'

export default {
  components: {
    AlcorButton,
    Settings,
    ChainSelect
    // AlcorLink
  },

  data() {
    return {
      loading: false,
      showSetting: false, //to show settings modal
    }
  },

  computed: {
    ...mapGetters(['user', 'systemBalance']),
    ...mapState(['network']),

    current_chain() {
      return this.$store.state.network
    },

    networks() {
      return Object.values(config.networks).filter((n) =>
        ['eos', 'telos', 'wax', 'bos', 'proton'].includes(n.name)
      )
    },
  },
  //   props: {
  //     isFooter: {
  //       default: false,
  //       type: Boolean
  //     }
  //   }
  methods: {
    async logout() {
      await this.$store.dispatch('chain/logout')
    },
    onClickOutside(event) {
      if (this.showSetting) {
        this.showSetting = false
      }
    },
    changeChain(chain) {
      // TODO Move to config: APP_DOMAIN
      const location =
        chain == 'wax'
          ? 'https://alcor.exchange/'
          : `https://${chain}.alcor.exchange/`

      this.loading = true
      window.location = location + window.location.pathname.split('/')[1] || ''
    },
  },
}
</script>

<style scoped lang="scss">
.connect-nav {
  display: flex;
  width: 100%;
  align-items: center;
  gap: 8px;
  justify-content: space-between;
}

.right {
  display: flex;
  align-items: center;
  justify-content: space-between;
  gap: 8px;
  width: 100%;
}

.theme-toggle-button {
  border-radius: 50% !important;
  margin: 4px 8px;
  margin-right: 0;
  color: var(--text-default) !important;

  &.mobile {
    display: none !important;
  }
}

.d-item {
  display: flex;
  text-align: center;
  padding: 4px 12px;
  min-width: 150px;
  color: var(--text-default);
  cursor: pointer;

  &:hover {
    background: var(--hover);
  }
}

.connect-button {
<<<<<<< HEAD
  height: 36px;
=======
  margin: 0 4px;
  height: 32px;
  background: var(--btn-default);
  color: var(--text-default) !important;
}

.show-settings {
  background: var(--btn-default);
  color: var(--text-default) !important;
>>>>>>> 70ae23fe
}

.user-detail {
  border-radius: var(--radius);
  background: var(--btn-default);
  display: flex;
  align-items: center;
  padding: 2px;
  height: 36px;
}

.balance {
  padding: 4px 8px;
  cursor: pointer;
  // font-size: 0.75rem;
}

.user-name {
  padding: 4px 8px;
  background: var(--background-color-base);
  border-radius: var(--radius);
  cursor: pointer;
  // @media only screen and (max-width: 310px) {
  //   font-size: 0.75rem;
  // }
}

.settings {
  position: absolute;
  top: 60px;
  right: 10px;
  background: var(--table-background);
  border: var(--border-2);
  border-radius: 2px;
  z-index: 9;
}

@media only screen and (max-width: 600px) {

  //.connect-nav {
  //  .left {
  //    margin-right: auto;
  //  }
  //}
  .connect-button {
    font-size: 0.8rem;
    padding: 4px 24px;
  }

  .network-selection {
    padding: 4px;

    span {
      font-size: 0.8rem;
    }

    i {
      font-size: 0.8rem;
    }
  }

  .theme-toggle-button {
    &.desktop {
      display: none !important;
    }

    &.mobile {
      display: block !important;
    }
  }
}
</style><|MERGE_RESOLUTION|>--- conflicted
+++ resolved
@@ -167,9 +167,6 @@
 }
 
 .connect-button {
-<<<<<<< HEAD
-  height: 36px;
-=======
   margin: 0 4px;
   height: 32px;
   background: var(--btn-default);
@@ -179,7 +176,6 @@
 .show-settings {
   background: var(--btn-default);
   color: var(--text-default) !important;
->>>>>>> 70ae23fe
 }
 
 .user-detail {
