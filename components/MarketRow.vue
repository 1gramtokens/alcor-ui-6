--- conflicted
+++ resolved
@@ -7,12 +7,7 @@
       :token1="{ symbol: item.quote_name, contract: item.contract }"
       :token2="{ symbol: item.base_name, contract: item.base_contract }")
 
-<<<<<<< HEAD
-    TokenInfo(:symbol="item.quote_name" :contract="item.contract" v-else)
-      token-image.token(:src='$tokenLogo(item.quote_name, item.contract)')
-=======
     TokenInfoImage(v-else :symbol="item.quote_name" :contract="item.contract" :height="isMobile ? '16' : undefined")
->>>>>>> 8c28b68d
 
     .name
       span {{ item.quote_name }}
@@ -48,14 +43,9 @@
 import TokenInfoImage from '~/components/elements/TokenInfoImage'
 import ChangePercent from '~/components/trade/ChangePercent'
 import PairIcons from '~/components/PairIcons'
-import TokenInfo from '~/components/UI/TokenInfoPopover'
 
 export default {
-<<<<<<< HEAD
-  components: { TokenImage, ChangePercent, PairIcons, TokenInfo },
-=======
   components: { TokenInfoImage, ChangePercent, PairIcons },
->>>>>>> 8c28b68d
   props: ['item', 'showVolumeInUSD', 'marketsActiveTab'],
   computed: {
     ...mapState(['network']),
