const config = require('./config')
const pkg = require('./package')

const isSPA = process.argv.includes('--spa')
const isDev = process.env.npm_lifecycle_event == 'dev'

const desc = config.APP_NAME + ' is the Swiss knife for decentralized finance! Yield-based Liquidity Pools | Limit Trading | NFT Market and much more!'

module.exports = {
  telemetry: false,

  env: {
    isDev,
    isSPA,
    NETWORK: process.env.NETWORK
  },

  version: pkg.version,

  /*
  ** Headers of the page
  */
  head: {
    title: config.APP_NAME + ' | EOS Trustless DEX.',

    meta: [
      { charset: 'utf-8' },
      { name: 'viewport', content: 'width=device-width, initial-scale=1' },
      { hid: 'description', name: 'description', content: desc },
      { name: 'msapplication-TileColor', content: '#da532c' },
      //{ name: 'theme-color', content: '#ffffff' }
      //{ name: 'viewport', content: 'user-scalable = yes' }
    ],

    link: [
      { rel: 'apple-touch-icon', sizes: '180x180', href: '/apple-touch-icon.png' },
      { rel: 'icon', type: 'image/png', sizes: '32x32', href: '/favicon-32x32.png' },
      { rel: 'icon', type: 'image/png', sizes: '16x16', href: '/favicon-16x16.png' },
      { rel: 'manifest', href: '/site.webmanifest' },
      { rel: 'mask-icon', color: '#5bbad5', href: '/safari-pinned-tab.svg' },
<<<<<<< HEAD
      { rel: 'icon', type: 'image/x-icon', href: '/favicon.ico' },
    ],

    script: [{ src: '/js/doodle.js', body: true }]
=======
      { rel: 'icon', type: 'image/x-icon', href: '/favicon.ico' }
    ]
>>>>>>> 5f0ab74e
  },

  /*
  ** Customize the progress-bar color
  */
  loading: {
    color: '#007bff'
    //height: '2px'
  },

  /*
  ** Global CSS
  */
  css: [
    // TODO Оставить только грид и ребут
    'bootstrap/dist/css/bootstrap.min.css',

    'bootstrap/dist/css/bootstrap-grid.min.css',
    'bootstrap/dist/css/bootstrap-reboot.min.css',

    'bootstrap-utilities/bootstrap-utilities.css',

    //'element-ui/lib/theme-chalk/index.css',
    //'~/assets/theme/_variables.scss',
    //'~/assets/theme/index.css',
    '~/assets/main.scss'
  ],

  /*
  ** Plugins to load before mounting the App
  */
  plugins: [
    '@/plugins/element-ui',
    '@/plugins/mixins',
    '@/plugins/filters',
    '@/plugins/global',

    { ssr: false, src: '~/plugins/startapp.js' },
    { ssr: false, src: '~/plugins/localStorage.js' },
    { ssr: false, src: '~/plugins/vue-apexchart.js' },
  ],

  /*
  ** Nuxt.js modules
  */
  modules: [
    // Doc: https://github.com/nuxt-community/axios-module#usage
    '@nuxtjs/axios',
    '@nuxtjs/sentry',
    'vue-github-buttons/nuxt',
    'nuxt-imagemin',
    //'nuxt-purgecss' // FIXME Fails on docker pro
  ],

  axios: {
    //baseURL: 'http://localhost:4000'
  },

  colorMode: {
    //preference: 'system', // default value of $colorMode.preference
    preference: 'dark', // default value of $colorMode.preference
    fallback: 'dark', // fallback value if not system preference found
    classPrefix: 'theme-',
    classSuffix: ''
  },

  //components: true,

  /*
  ** Sentry module configuration
  */
  sentry: {
    dsn: process.env.SENTRY_DSN || 'https://a0486e29af0f4630a29b820ee4226fa8@sentry.io/1792380',
    disabled: isDev
  },

  buildModules: [
    ['@nuxtjs/google-analytics', { id: 'UA-155720239-1' }],
    '@nuxtjs/color-mode',
    '@nuxtjs/device'
  ],

  /*
  ** Build configuration
  */
  build: {
    /*
    ** You can extend webpack config here
    */
    extend(config, ctx) {
      config.node = {
        fs: 'empty'
      }

      // Run ESLint on save
      if (ctx.isDev && ctx.isClient) {
        config.module.rules.push({
          enforce: 'pre',
          test: /\.(js|vue)$/,
          loader: 'eslint-loader',
          exclude: /(node_modules)/
        })
      }

      if (isSPA) {
        config.output.publicPath = './_nuxt/'
      }
    }
  },

  router: {
    mode: isSPA ? 'hash' : 'history',
    linkActiveClass: 'active'
  },

  cache: {
    useHostPrefix: true,
    pages: [
      /^\/nft-market/

      ///^\/pools\/.*/,

      ///^\/$/
    ],
    store: {
      type: 'memory',
      max: 100,
      ttl: 60
    }
  }
}<|MERGE_RESOLUTION|>--- conflicted
+++ resolved
@@ -38,15 +38,8 @@
       { rel: 'icon', type: 'image/png', sizes: '16x16', href: '/favicon-16x16.png' },
       { rel: 'manifest', href: '/site.webmanifest' },
       { rel: 'mask-icon', color: '#5bbad5', href: '/safari-pinned-tab.svg' },
-<<<<<<< HEAD
-      { rel: 'icon', type: 'image/x-icon', href: '/favicon.ico' },
-    ],
-
-    script: [{ src: '/js/doodle.js', body: true }]
-=======
       { rel: 'icon', type: 'image/x-icon', href: '/favicon.ico' }
     ]
->>>>>>> 5f0ab74e
   },
 
   /*
